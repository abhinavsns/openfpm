--- conflicted
+++ resolved
@@ -42,14 +42,11 @@
 #define PRINT_STACKTRACE
 //#define STOP_ON_ERROR
 #define OPENMPI
-<<<<<<< HEAD
 //#define SE_CLASS1
 
 //#define USE_LOW_REGISTER_ITERATOR
-=======
-//#define SCAN_WITH_CUB <------ MODERNGPU is broken on RTX use CUB library for scan
+//#define SCAN_WITH_CUB <------ In case you want to use CUB for scan operations
 //#define EXTERNAL_SET_GPU <----- In case you want to distribute the GPUs differently from the default
->>>>>>> 34449ccd
 
 #include "Vector/vector_dist.hpp"
 #include <math.h>
