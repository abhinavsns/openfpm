#! /bin/bash
<<<<<<< HEAD
=======

>>>>>>> 7d728ce4
source script/help
source script/discover_os
source script/show_solutions
source script/pre_req
source script/remove_old
source script/set_mpi
source script/conf_PETSC
source script/update_openfpm
source script/solve_python
source script/install_gdbgui


### switch to the branch
#b_switch=`git rev-parse --abbrev-ref HEAD`
#b_switch=
b_switch=$(cat switch_branch)
if [ x"$b_switch" != x"" ]; then
        git checkout $b_switch
	rm switch_branch
	./install "$@"
	exit 0
fi

## Check that your home is not empty

if [ x"$HOME" == x"" ]; then
	 echo -e "Your \$HOME folder is empty \033[91;5;1m FAILED \033[0m"
	 exit 1
fi

install_req=1
i_dir=""
sq=0
nomake=0
update_openfpm=0
upgrade_openfpm=0
gpu_support=0
no_lin=0

while getopts di:v:smghc:nul FLAG; do
	case $FLAG in
	    d)
	      echo "Disable depencencies installation"
	      install_req=0
	      ;;
	    i)
	      echo "Setting dependencies installation dir: $OPTARG"
	      i_dir=$OPTARG
	      ;;
	    s)
	      echo "Skipping user cin"
	      sq=1
	      ;;
	    c)
	      echo "Fowarding options $OPTARG to configure script"
	      configure_options=$OPTARG
	      ;;
            m)
              echo "Skip compilation of the test"
              nomake=1
              ;;
	    g)
	      echo "Installing with GPU support"
	      gpu_support=1
	      ;;
	    u)
	      echo "Updating openfpm"
	      update_openfpm=1
	      ;;
	    n)
          echo "Upgrading openfpm"
              upgrade_openfpm=1
              ;;
            l)
	      echo "No linear algebra"
	      no_lin=1
	      ;;
            v)
              echo "Relocating openfpm_vars file $OPTARG"
              VARS_FILE_LOCATION=$OPTARG
              ;;
	    h)  #show help
      	  HELP
          ;;
    	\?) #unrecognized option - are fowarded to configure
          ;;
	esac
done

### Configure options

i_dir_old=$i_dir
configure_options_old=$configure_options

discover_os

## Remove old dependencies and installations

if [ x"$i_dir" == x"" ]; then
 i_dir="$HOME"
fi

## Check and try to install the prerequisites


if [ $update_openfpm -eq 1 -a  $upgrade_openfpm -eq 1 ]; then
	echo -e "\033[1;5;31m It is not possible to update and upgrade at the same time \033[0m"
	exit 1
fi

if [ $update_openfpm -eq 1 ]; then
	update_openfpm update
	exit 0
fi

if [ $upgrade_openfpm -eq 1 ]; then
	update_openfpm upgrade
	exit 0
fi

remove_old $i_dir $configure_options


## Check and try to install the prerequisites

pre_req

## clone the dependencies
git submodule init
if [ $? -ne 0 ]; then
  echo -e "Configure\033[91;5;1m FAILED \033[0m"
  exit 1
fi

git submodule update
if [ $? -ne 0 ]; then
  echo -e "Configure\033[91;5;1m FAILED \033[0m"
  exit 1
fi

#### Eventualy remove garbage from old installation

rm -rf openfpm_numerics/src/.deps
rm -rf src/.deps


# Create config directory in each submodule
cd openfpm_data
if [ ! -d src/config  ]; then
  mkdir src/config
fi
cd ..

cd openfpm_devices
if [ ! -d src/config  ]; then
  mkdir src/config
fi
cd ..

cd openfpm_vcluster
if [ ! -d src/config  ]; then
  mkdir src/config
fi
cd ..

cd openfpm_io
if [ ! -d src/config  ]; then
  mkdir src/config
fi
cd ..

cd openfpm_numerics
if [ ! -d src/config  ]; then
  mkdir src/config
fi
cd ..

# Create config directory

if [ ! -d src/config ]; then
  mkdir src/config
fi

## generate configure script

sh ./autogen.sh
if [ $? -ne 0 ]; then
  echo -e "Configure\033[91;5;1m FAILED \033[0m"
  exit 1
fi

## check for options

echo -e "\033[1;34;5mDEPENCENCIES INSTALLATION DIR      \033[0m"
echo -e "Every required dependencies if needed will be installed into: \033[1;34;5m$i_dir\033[0m"
echo -e "if you want to install somewhere else do ./install -i /somewhere/else"
if [ x"$configure_options" == x"" ]; then
    echo -e "OpenFPM will be installed into: \033[1;34;5m/usr/local\033[0m"
    echo "if you want to install in a different place use ./install -c \"--prefix=/where/you/want/to/install\""
fi
if [ $sq -eq 0 ]; then
  unset commands
#  commands[0]="continue"
  possible_solutions "${commands[@]}"
fi

ncore=4
echo -e "\033[1mHow many core you want to use to install the dependencies?\033[0m"
if [ $sq -eq 0 ]; then
  read ncore
fi

echo -e "Installing requirements into: $i_dir "

##

## Take all the options with the exception of -d -i -s

## call the configure script

### Installing PETSC

if [ ! -d "$i_dir/PETSC" -o ! -f "$i_dir/PETSC/include/petsc.h" -o ! -d "$i_dir/EIGEN" ]; then
    echo -e "\033[1;34m Optional packages  \033[0m"
    echo -e "\033[1mDo you want to install linear algebra packages ?(y/n)\033[0m"
    if [ $sq -eq 0 ]; then
      read inst_lin_alg
    else
      if [ $no_lin -eq 1 ]; then
	  inst_lin_alg="n"
      else
          inst_lin_alg="y"
      fi
    fi

    ### PETSC require Python

    command -v python
    if [ $? -ne 0 ]; then
      ### We have to install python
      echo "OpenFPM require python but it's not installed, searching a solution... "
      solve_python $platform
      command -v python
      if [ $? -ne 0 ]; then
	echo -e "python\033[91;5;1m FAILED \033[0m"
        exit 1
      fi
    fi
fi

#### License and Copyright disclamer

echo -e "\033[1;34m Licenses  \033[0m"
echo -e "\033[1;34m OpenFPM install several dependencies automatically. Some of them impose restriction and the user must explicitly accept it \033[0m"
echo -e "\033[1;33m PARMETIS: \033[0m \033[1m http://glaros.dtc.umn.edu/gkhome/metis/parmetis/download  (Copyright and License) \033[0m"
echo -e ""

if [ $sq -eq 0 ]; then
  unset commands
  commands[0]="Accept and continue"
  possible_solutions_no_continue "${commands[@]}"
fi

####

lin_alg_dir=""
lin_alg_lib=""
lin_alg_inc=""
if [ -d "$i_dir/BOOST" ]; then
    configure_options=" $configure_options --with-boost=$i_dir/BOOST "
fi
if [ -d "$i_dir/HDF5" ]; then
    configure_options=" $configure_options --with-hdf5=$i_dir/HDF5/ "
fi
if [ -d "$i_dir/LIBHILBERT" ]; then
    configure_options=" $configure_options --with-libhilbert=$i_dir/LIBHILBERT "
fi

### if we are on linux we have to add -rt

if [ x"$platform" = x"linux" ]; then
	lin_alg_lib="$lin_alg_lib -lrt"
fi

### MPI compilers must be in your PATH folder
call_test_working_mpi_options=0
set_mpi $i_dir $ncore $gpu_support $CC $CXX $F77 $FC

### METIS and ParMETIS must be installed independently from sistem wide installation

./script/install_Parmetis.sh $i_dir $ncore
configure_options=" $configure_options --with-parmetis=$i_dir/PARMETIS "

./script/install_Metis.sh $i_dir $CC $CXX $ncore
configure_options=" $configure_options --with-metis=$i_dir/METIS "

if [ x"$gpu_support" == x"1" ]; then
	configure_options=" $configure_options --enable-gpu "
fi

MPI_installed=0
MPI_System_prv=1
METIS_installed=1
PARMETIS_installed=1
BOOST_installed=0
BOOST_System_prv=1
LAPACK_installed=0
LAPACK_System_prv=1
SUITESPARSE_installed=0
SUITESPARSE_System_prv=1
EIGEN_installed=0
EIGEN_System_prv=1
HDF5_installed=0
HDF5_System_prv=1
LIBHILBERT_installed=0
VCDEVEL_installed=0
conf_err=1


if [ $install_req -eq 0 ]; then
    ./configure $options $configure_options "$configure_blas_option"
else
    while [ $conf_err -ne 0 ]
    do
	pwd
        ./configure $options $configure_options "$configure_blas_option"
        conf_err=$?

        echo "Configure script terminated with $conf_err"

        ## if METIS installation required install it
        if [ $conf_err -eq 201  ]; then
            echo "Metis not found try to install"
            if [ $METIS_installed -eq 1  ]; then
                echo "Error the installation of METIS failed"
                exit 1
            fi
            ./script/install_Metis.sh $i_dir $CC $CXX
            METIS_installed=1
            configure_options=" $configure_options --with-metis=$i_dir/METIS "
        elif [ $conf_err -eq 202 ]; then
            echo "Boost not found try to install in $i_dir with $compiler_opt"
            if [ $BOOST_installed -eq 1  ]; then
                echo "Error the installation of Boost failed"
                exit 1
            fi
            if [ x"$CXX" == x"icpc" ]; then
              ./script/install_BOOST.sh $i_dir $ncore intel-linux
            elif [ x"$CXX" == x"clang++" ]; then
              ./script/install_BOOST.sh $i_dir $ncore darwin
            else
	      if [ x"$CXX" == x"gcc" ]; then
              	./script/install_BOOST.sh $i_dir $ncore gcc
	      else
		./script/install_BOOST.sh $i_dir $ncore gcc $(which $CXX) $dgc_major $dgc_middle
	      fi
            fi
            BOOST_installed=1
            configure_options=" $configure_options --with-boost=$i_dir/BOOST "
        elif [ $conf_err -eq 208 ]; then
            echo "ParMetis not found try to install"
            if [ $PARMETIS_installed -eq 1  ]; then
                echo "Error the installation of ParMETIS failed"
                exit 1
            fi
            ./script/install_Parmetis.sh $i_dir $ncore
            PARMETIS_installed=1
            configure_options=" $configure_options --with-parmetis=$i_dir/PARMETIS "
        elif [ $conf_err -eq 207 ]; then
            echo "HDF5 not found try to install"
            if [ $HDF5_installed -eq 1 ]; then
                echo "Error the installation of HDF5 failed"
                exit 1
            fi
            ./script/install_HDF5.sh $i_dir $ncore
            configure_options=" $configure_options --with-hdf5=$i_dir/HDF5/ "
            HDF5_installed=1
        elif [ $conf_err -eq 210 ]; then
            echo "LIBHILBERT not found try to install"
            if [ $LIBHILBERT_installed -eq 1 ]; then
                echo "Error the installation of LIBHILBERT failed"
                exit 1
            fi
            ./script/install_LIBHILBERT.sh $i_dir $ncore
            configure_options=" $configure_options --with-libhilbert=$i_dir/LIBHILBERT "
            LIBHILBERT_installed=1
        elif [ $conf_err -eq 211 ]; then
            echo "VCDEVEL not found try to install"
            if [ $VCDEVEL_installed -eq 1 ]; then
                echo "Error the installation of VCDEVEL failed"
                exit 1
            fi
            ./script/install_VCDEVEL.sh $i_dir $ncore $CC $CXX
            configure_options=" $configure_options --with-vcdevel=$i_dir/VCDEVEL "
            VCDEVEL_installed=1
        elif [ $conf_err -ne 0 ]; then
            echo "I do not know how to recover from this error"
            exit 1
        fi
    done

    if [ x"$inst_lin_alg" == x"y" ]; then
        CXX="$CXX" CC="$CC" FC="$FC" F77="$F77" ./script/install_EIGEN.sh $i_dir $ncore
        CXX="$CXX" CC="$CC" FC="$FC" F77="$F77" ./script/install_PETSC.sh $i_dir $ncore $CC $CXX $F77 $FC
    fi

    ### collect PETSC configuration options
    conf_PETSC

    ./configure $options $configure_options "$configure_blas_option"
fi

### Create example.mk
install_base=$(cat install_dir)
openmp_flags="$(cat openmp_flags)"
cuda_include_dirs=$(cat cuda_include)
hip_enabled=$(cat hip_enabled)
if [ x"$hip_enabled" == x"1" ]; then
	mpi_include_dirs=$(cat mpi_include)
	mpi_libs=$(cat mpi_libs)
fi
cuda_on_cpu=$(cat cuda_on_cpu)
optional_boost=$(cat optional_boost_libs)

if [ -d "$i_dir/HDF5/lib" ]; then
  hdf5_lib=$i_dir/HDF5/lib
  hdf5_lib_dir=-L$i_dir/HDF5/lib
elif [ -d "$i_dir/HDF5/lib64" ]; then
  hdf5_lib=$i_dir/HDF5/lib64
  hdf5_lib_dir=-L$i_dir/HDF5/lib64
fi

echo "INCLUDE_PATH=$mpi_include_dirs $cuda_include_dirs -Wno-deprecated-declarations $openmp_flags  -I.  -I$install_base/openfpm_numerics/include -I$install_base/openfpm_pdata/include/config -I$install_base/openfpm_pdata/include -I$install_base/openfpm_data/include -I$install_base/openfpm_vcluster/include -I$install_base/openfpm_io/include -I$install_base/openfpm_devices/include -I$i_dir/VCDEVEL/include  -I$i_dir/METIS/include -I$i_dir/PARMETIS/include -I$i_dir/BOOST/include -I$i_dir/HDF5/include -I$i_dir/LIBHILBERT/include  $lin_alg_inc" > example.mk
echo "LIBS_PATH=$mpi_libs $openmp_flags -L$install_base/openfpm_devices/lib -L$install_base/openfpm_pdata/lib  -L$install_base/openfpm_vcluster/lib -L$i_dir/VCDEVEL/lib  -L$i_dir/METIS/lib -L$i_dir/PARMETIS/lib  -L$i_dir/BOOST/lib $hdf5_lib_dir -L$i_dir/LIBHILBERT/lib  $lin_alg_dir " >> example.mk
if [ x"$cuda_on_cpu" == x"YES" ]; then
   echo "CUDA_ON_CPU=YES" >> example.mk
fi
if [ x"$gpu_support" == x"1" ]; then
    echo "LIBS=$mpi_libs -lvcluster -lofpm_pdata -lofpmmemory -lparmetis -lmetis -lboost_iostreams -lboost_program_options -lhdf5 -llibhilbert -lVc  $(cat cuda_lib) $lin_alg_lib -ldl -lboost_filesystem -lboost_system" >> example.mk
    echo "LIBS_CUDA_ON_CPU=-lvcluster_cuda_on_cpu -lofpmmemory_cuda_on_cpu -lparmetis -lmetis -lboost_iostreams -lboost_program_options -lhdf5 -llibhilbert -lVc  $(cat cuda_lib) $lin_alg_lib -lboost_filesystem -lboost_system -lboost_context" >> example.mk
else
    echo "LIBS=-lvcluster -lofpm_pdata -lofpmmemory -lparmetis -lmetis -lboost_iostreams -lboost_program_options -lhdf5 -llibhilbert -lVc  $lin_alg_lib -ldl -lboost_filesystem -lboost_system $optional_boost" >> example.mk
    echo "LIBS_CUDA_ON_CPU=\$(LIBS)" >> example.mk
fi
echo "INCLUDE_PATH_NVCC=-Xcompiler="-Wno-deprecated-declarations" $(cat openmp_flags) "$(cat cuda_options)" $mpi_include_dirs -I. -I$install_base/openfpm_numerics/include -I$install_base/openfpm_pdata/include/config -I$install_base/openfpm_pdata/include -I$install_base/openfpm_data/include -I$install_base/openfpm_vcluster/include -I$install_base/openfpm_io/include -I$install_base/openfpm_devices/include -I$i_dir/METIS/include -I$i_dir/PARMETIS/include -I$i_dir/BOOST/include -I$i_dir/HDF5/include -I$i_dir/LIBHILBERT/include  $lin_alg_inc" >> example.mk
cp example.mk src/example.mk
cp example.mk example/example.mk

if [ $nomake -eq 0 ]; then
  make clean
  make VERBOSE=1  -j $ncore
fi

if [ $? -ne 0 ]; then
  conf_err=1
fi

################ Parallel debugger #######################

echo "Installing parallel debugger"
install_gdbgui $i_dir

###########################################################

echo "Command used to configure"
echo ""
echo -e "\033[1m ./configure $options $configure_options \033[0m "
echo ""

if [ x"$platform" == x"linux" -o x"$platform" == x"cygwin" ]; then
  bash_library="export LD_LIBRARY_PATH=\"\$LD_LIBRARY_PATH:/$install_base/openfpm_devices/lib:/$install_base/openfpm_vcluster/lib"
else
  bash_library="export DYLD_LIBRARY_PATH=\"\$DYLD_LIBRARY_PATH:/$install_base/openfpm_devices/lib:/$install_base/openfpm_vcluster/lib"
fi

bash_path="export PATH=\""


echo -e "\033[1;34;5m ---------------------------------------  \033[0m"
echo -e "\033[1;34;5m --------- INSTALLATION REPORT ---------  \033[0m"
echo ""
echo -e "\033[1;34;5m ---------- Mandatory packages ---------  \033[0m"
echo ""

if [ -d "$i_dir/MPI" ]; then
  installation_report="$installation_report \033[92;1mMPI\033[0m Installed: \033[1m $i_dir/MPI \033[0m\n"
  bash_path="$bash_path$i_dir/MPI/bin:"
  bash_library="$bash_library:$i_dir/MPI/lib"
elif [ $MPI_System_prv -eq 1 ]; then
  installation_report="$installation_report \033[92;1mMPI\033[0m Installed: \033[1m System installation \033[0m\n"
fi

if [ -d "$i_dir/METIS" ]; then
  installation_report="$installation_report \033[92;1mMETIS\033[0m Installed: \033[1m $i_dir/METIS \033[0m\n"
  bash_library="$bash_library:$i_dir/METIS/lib"
fi

if [ -d "$i_dir/PARMETIS" ]; then
  installation_report="$installation_report \033[92;1mPARMETIS\033[0m Installed: \033[1m $i_dir/PARMETIS \033[0m\n"
  bash_library="$bash_library:$i_dir/PARMETIS/lib"
fi

if [ -d "$i_dir/BOOST" ]; then
  installation_report="$installation_report \033[92;1mBOOST\033[0m Installed: \033[1m $i_dir/BOOST \033[0m\n"
  bash_library="$bash_library:$i_dir/BOOST/lib"
elif [ $BOOST_System_prv -eq 1 ]; then
  installation_report="$installation_report \033[92;1mBOOST\033[0m Installed: \033[1m System installation \033[0m\n"
fi

if [ -d "$i_dir/HDF5" ]; then
  installation_report="$installation_report \033[92;1mHDF5\033[0m Installed: \033[1m $i_dir/HDF5 \033[0m\n"
  bash_library="$bash_library:$hdf5_lib"
fi

if [ -d "$i_dir/LIBHILBERT" ]; then
  installation_report="$installation_report \033[92;1mLibHilbert\033[0m Installed: \033[1m $i_dir/LIBHILBERT \033[0m\n"
  bash_library="$bash_library:$i_dir/LIBHILBERT/lib"
fi

echo -e "$installation_report"

echo ""
echo -e "\033[1;34;5m ---------- Optional packages -----------  \033[0m"
echo ""

installation_report=""
lin_alg_installed=""

if [ -d "$i_dir/PETSC" -a -f "$i_dir/PETSC/include/petsc.h" ]; then
  installation_report="$installation_report \033[92;1mPETSC\033[0m Installed: \033[1m $i_dir/PETSC \033[0m\n"
  bash_library="$bash_library:$i_dir/PETSC/lib"
  lin_alg_installed="y"
else
  installation_report="$installation_report \033[91;1mPETSC\033[0m Installed: \033[1m NO \033[0m\n"
fi

if [ -d "$i_dir/EIGEN" ]; then
  installation_report="$installation_report \033[92;1mEIGEN\033[0m Installed: \033[1m $i_dir/EIGEN \033[0m\n"
fi

echo -e "$installation_report"

echo -e "\033[1;34;5m --------------------------------  \033[0m"

installation_report=""

if [ -d "$i_dir/OPENBLAS" ]; then
  installation_report="$installation_report \033[92;1mOPENBLAS\033[0m Installed: \033[1m $i_dir/OPENBLAS \033[0m\n"
  bash_library="$bash_library:$i_dir/OPENBLAS/lib"
else
  installation_report="$installation_report \033[91;1mOPENBLAS\033[0m Installed: \033[1m NO \033[0m\n"
fi


if [ -d "$i_dir/SUITESPARSE"  -a -f "$i_dir/SUITESPARSE/include/umfpack.h" ]; then
  installation_report="$installation_report \033[92;1mSUITESPARSE\033[0m Installed: \033[1m $i_dir/SUITESPARSE \033[0m\n"
  bash_library="$bash_library:$i_dir/SUITESPARSE/lib"
else
  installation_report="$installation_report \033[91;1mSUITESPARSE\033[0m Installed: \033[1m NO \033[0m\n"
fi

# in cygwin we have to add to PATH additional directories
if [ x"$platform" == x"cygwin" ]; then
	bash_path="$bash_path:$i_dir/BOOST/bin:$i_dir/HDF5/bin"
fi

bash_path="$bash_path:$install_base/gdbgui/bin:"
bash_path="$bash_path:\$PATH\""
bash_library="$bash_library\""

##### Writing openfpm_vars file

# in cygwin we have to add to PATH additional directories

if [ x"$VARS_FILE_LOCATION" == x"" ]; then
	VARS_FILE_LOCATION=$HOME
fi

echo "$bash_path" > $VARS_FILE_LOCATION/openfpm_vars
echo "$bash_library" >> $VARS_FILE_LOCATION/openfpm_vars
echo "export PURE_PYTHON=1" >> $VARS_FILE_LOCATION/openfpm_vars

if [ x"$platform" = x"osx" ]; then
    echo "TMPDIR=/tmp/" >> $VARS_FILE_LOCATION/openfpm_vars
fi

echo -e "$installation_report"
echo ""
echo ""
if [ $conf_err -eq 0  ]; then
  echo -e "Install summary\033[92;5;1m SUCCEED \033[0m"
  
  ## Save dependencies dir and foward options
  printf "%s" "$i_dir_old" > dependencies_dir
  printf "%s" "$configure_options_old" > foward_options

else
  echo -e "Install summary\033[91;5;1m FAILED \033[0m"
fi

echo ""
if [ x"$platform" = x"linux" ]; then
  echo "Before run any openfpm program you must execute the following command. A simple way would be to append this line at the end of your $VARS_FILE_LOCATION/.bashrc"
else
  echo "Before run any openfpm program you must execute the following command. A simple way would be to append this line at the end of your $VARS_FILE_LOCATION/.bash_profile"
fi
echo ""
echo -e "\033[1m source $VARS_FILE_LOCATION/openfpm_vars \033[0m"
echo ""
echo ""
echo -e "Remember to do: \033[91;5;1m make install \033[0m"
echo ""
if [ x"$inst_lin_alg" == "y" -a x"$lin_alg_installed" == x"" ]; then
  conf_err=1
fi
if [ $conf_err -ne 0 ]; then
  exit 1
fi<|MERGE_RESOLUTION|>--- conflicted
+++ resolved
@@ -1,8 +1,5 @@
 #! /bin/bash
-<<<<<<< HEAD
-=======
-
->>>>>>> 7d728ce4
+
 source script/help
 source script/discover_os
 source script/show_solutions
