--- conflicted
+++ resolved
@@ -5,11 +5,7 @@
 ########################### Executables
 
 
-<<<<<<< HEAD
-if(CUDA_FOUND OR CUDA_ON_CPU OR HIP_FOUND)
-=======
 if(NOT CUDA_ON_BACKEND STREQUAL "None")
->>>>>>> 63ae2098
 	set(CUDA_SOURCES 
 	    Grid/tests/sgrid_dist_id_gpu_unit_tests.cu
 	    Vector/cuda/vector_dist_gpu_MP_tests.cu
@@ -25,17 +21,10 @@
         add_definitions("-DBOOST_MPL_CFG_HAS_TYPEOF")
 endif()
 
-<<<<<<< HEAD
-if (CUDA_ON_CPU)
-        add_definitions(-DCUDA_ON_CPU)
-        set_source_files_properties(${CUDA_SOURCES} PROPERTIES LANGUAGE CXX)
-	set_source_files_properties(${CUDA_SOURCES} PROPERTIES COMPILE_FLAGS "-D__NVCC__ -DCUDART_VERSION=11000")
-=======
 
 if (CUDA_ON_BACKEND STREQUAL "OpenMP" OR CUDA_ON_BACKEND STREQUAL "SEQUENTIAL")
         set_source_files_properties(${CUDA_SOURCES} PROPERTIES COMPILE_FLAGS "-D__NVCC__ -DCUDART_VERSION=11000")
         set_source_files_properties(${CUDA_SOURCES} PROPERTIES LANGUAGE CXX)
->>>>>>> 63ae2098
         if(CMAKE_CXX_COMPILER_ID STREQUAL "GNU" OR CMAKE_CXX_COMPILER_ID STREQUAL "AppleClang" OR CMAKE_CXX_COMPILER_ID STREQUAL "Clang" OR CMAKE_CXX_COMPILER_ID STREQUAL "Intel")
                 add_definitions("-x c++")
         endif()
@@ -207,7 +196,9 @@
 target_link_libraries(pdata ${MPI_CXX_LIBRARIES})
 target_link_libraries(pdata vcluster)
 target_link_libraries(pdata ofpmmemory)
-target_link_libraries(pdata OpenMP::OpenMP_CXX)
+if (OpenMP::OpenMP_CXX)
+	target_link_libraries(pdata OpenMP::OpenMP_CXX)
+endif()
 
 #target_link_libraries(isolation_pdata ${Boost_LIBRARIES})
 #target_link_libraries(isolation_pdata ${PARMETIS_LIBRARIES})
