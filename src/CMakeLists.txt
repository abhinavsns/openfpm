--- conflicted
+++ resolved
@@ -31,9 +31,6 @@
 
 if ( HIP_ENABLE AND HIP_FOUND )
 
-<<<<<<< HEAD
-add_executable(pdata ${OPENFPM_INIT_FILE} ${CUDA_SOURCES} main.cpp
-=======
         list(APPEND HIP_HIPCC_FLAGS ${CMAKE_CXX_FLAGS_DEBUG})
 
         if (CMAKE_BUILD_TYPE STREQUAL "Debug")
@@ -74,7 +71,6 @@
 else()
 
 	add_executable(pdata ${OPENFPM_INIT_FILE} ${CUDA_SOURCES} main.cpp
->>>>>>> f39a5c34
 							  Amr/grid_dist_amr_unit_tests.cpp
 							  Amr/tests/amr_base_unit_tests.cpp
 						  	  Debug/debug_test.cpp
@@ -95,7 +91,13 @@
 							  Vector/performance/vector_dist_performance_util.cpp  
 							  lib/pdata.cpp test_multiple_o.cpp)
 
-<<<<<<< HEAD
+	add_library(ofpm_pdata STATIC lib/pdata.cpp)
+
+endif()
+
+add_dependencies(pdata ofpmmemory)
+add_dependencies(pdata vcluster)
+
 if (CMAKE_CXX_COMPILER_ID MATCHES "Clang")
         target_compile_options(pdata PRIVATE "-Wno-undefined-var-template")
 
@@ -108,14 +110,7 @@
 
         # Instead of enabling this option let's check why is redefined
         #target_compile_options(pdata PRIVATE "-Wno-macro-redefined")
-=======
-	add_library(ofpm_pdata STATIC lib/pdata.cpp)
-
->>>>>>> f39a5c34
-endif()
-
-add_dependencies(pdata ofpmmemory)
-add_dependencies(pdata vcluster)
+endif()
 
 #add_executable(isolation_pdata ${OPENFPM_INIT_FILE} isolation.cu
 #														  lib/pdata.cpp  
