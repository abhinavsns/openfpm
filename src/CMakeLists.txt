cmake_minimum_required(VERSION 3.8 FATAL_ERROR)

add_definitions(-DSCAN_WITH_CUB)

########################### Executables


if(CUDA_FOUND OR CUDA_ON_CPU)
	set(CUDA_SOURCES 
	    Grid/tests/sgrid_dist_id_gpu_unit_tests.cu
	    Vector/cuda/vector_dist_gpu_MP_tests.cu 
	    Vector/cuda/vector_dist_cuda_func_test.cu
	    Decomposition/cuda/decomposition_cuda_tests.cu
	    Vector/cuda/vector_dist_gpu_unit_tests.cu
	    Decomposition/cuda/Domain_icells_cart_unit_test.cu
	    Amr/tests/amr_base_gpu_unit_tests.cu)
endif()

if(CMAKE_CXX_COMPILER_ID STREQUAL "Intel")
        add_definitions("-DBOOST_MPL_CFG_HAS_TYPEOF")
endif()

if (CUDA_ON_CPU)
        add_definitions(-DCUDA_ON_CPU)
        set_source_files_properties(${CUDA_SOURCES} PROPERTIES LANGUAGE CXX)
        set_source_files_properties(${CUDA_SOURCES} PROPERTIES COMPILE_FLAGS "-D__NVCC__ -DCUDART_VERSION=11000")
        if(CMAKE_CXX_COMPILER_ID STREQUAL "GNU" OR CMAKE_CXX_COMPILER_ID STREQUAL "AppleClang" OR CMAKE_CXX_COMPILER_ID STREQUAL "Clang" OR CMAKE_CXX_COMPILER_ID STREQUAL "Intel")
                add_definitions("-x c++")
        endif()
endif()


add_executable(pdata ${OPENFPM_INIT_FILE} ${CUDA_SOURCES} main.cpp
							  Amr/grid_dist_amr_unit_tests.cpp
							  Amr/tests/amr_base_unit_tests.cpp
						  	  Debug/debug_test.cpp
							  Grid/tests/grid_dist_id_HDF5_chckpnt_restart_test.cpp
							  Grid/tests/grid_dist_id_unit_test.cpp
							  Grid/tests/sgrid_dist_id_unit_tests.cpp
							  Grid/tests/grid_dist_id_dlb_unit_test.cpp
							  Grid/tests/staggered_grid_dist_unit_test.cpp
							  Vector/tests/vector_dist_cell_list_tests.cpp
							  Vector/tests/vector_dist_complex_prp_unit_test.cpp
							  Vector/tests/vector_dist_HDF5_chckpnt_restart_test.cpp 
							  Vector/tests/vector_dist_MP_unit_tests.cpp 
							  Vector/tests/vector_dist_NN_tests.cpp 
							  Vector/tests/vector_dist_unit_test.cpp  
							  pdata_performance.cpp 
							  Decomposition/tests/CartDecomposition_unit_test.cpp 
							  Decomposition/tests/shift_vect_converter_tests.cpp 
							  Vector/performance/vector_dist_performance_util.cpp  
							  lib/pdata.cpp test_multiple_o.cpp)

if (CMAKE_CXX_COMPILER_ID MATCHES "Clang")
        target_compile_options(pdata PRIVATE "-Wno-undefined-var-template")

        # Instead of enabling this option let's check why is redefined
        #target_compile_options(pdata PRIVATE "-Wno-macro-redefined")
endif()
if ( CMAKE_COMPILER_IS_GNUCC )
        target_compile_options(pdata PRIVATE "-Wno-deprecated-declarations")
        target_compile_options(pdata PRIVATE "-Wno-undefined-var-template")

        # Instead of enabling this option let's check why is redefined
        #target_compile_options(pdata PRIVATE "-Wno-macro-redefined")
endif()

add_dependencies(pdata ofpmmemory)
add_dependencies(pdata vcluster)

#add_executable(isolation_pdata ${OPENFPM_INIT_FILE} isolation.cu
#														  lib/pdata.cpp  
#														  ../openfpm_devices/src/memory/HeapMemory.cpp 
#														  ../openfpm_devices/src/memory/CudaMemory.cu
#														  ../openfpm_devices/src/memory/PtrMemory.cpp 
#														  ../openfpm_vcluster/src/VCluster/VCluster.cpp 
#														  )

if (CMAKE_CXX_COMPILER_ID MATCHES "Clang")
	target_compile_options(pdata PRIVATE "-Wno-undefined-var-template")
	target_compile_options(pdata PRIVATE "-Wno-macro-redefined")
endif()
if ( CMAKE_COMPILER_IS_GNUCC )
    target_compile_options(pdata PRIVATE "-Wno-deprecated-declarations")
	target_compile_options(pdata PRIVATE "-Wno-undefined-var-template")
	target_compile_options(pdata PRIVATE "-Wno-macro-redefined")
    #target_compile_options(pdata PRIVATE "-fsanitize=address")
    #    target_link_options(pdata PRIVATE "-fsanitize=address")
    if (TEST_COVERAGE)
        target_compile_options(pdata PRIVATE $<$<COMPILE_LANGUAGE:CXX>: -fprofile-arcs -ftest-coverage>)
    endif()
endif()

if (CMAKE_CUDA_COMPILER_ID STREQUAL "Clang")
        add_definitions(-D__STRICT_ANSI__)
endif()

if (ENABLE_ASAN)
    target_compile_options(pdata PUBLIC $<$<COMPILE_LANGUAGE:CUDA>: -Xcompiler "-fsanitize=address -fno-optimize-sibling-calls -fsanitize-address-use-after-scope -fno-omit-frame-pointer -g" >)
    target_compile_options(pdata PRIVATE $<$<COMPILE_LANGUAGE:CXX>: -fsanitize=address -fno-optimize-sibling-calls -fsanitize-address-use-after-scope -fno-omit-frame-pointer -g >)
    set(CMAKE_EXE_LINKER_FLAGS "${CMAKE_EXE_LINKER_FLAGS} -fsanitize=address -fno-optimize-sibling-calls -fsanitize-address-use-after-scope -fno-omit-frame-pointer")
	add_definitions(-DENABLE_ASAN)
endif()

add_library(ofpm_pdata STATIC lib/pdata.cpp)

add_test(NAME pdata_3_proc COMMAND mpirun -np 3 ./pdata)
add_test(NAME pdata_4_proc COMMAND mpirun -np 4 ./pdata)

###########################

if (CUDA_FOUND)
	target_include_directories (pdata PUBLIC ${MPI_C_INCLUDE_DIRS})
        if (TEST_COVERAGE)
		target_compile_options(pdata PRIVATE $<$<COMPILE_LANGUAGE:CUDA>: -Xcompiler "-fprofile-arcs -ftest-coverage" >)
        endif()
	if (CMAKE_BUILD_TYPE STREQUAL "Debug")
		#		target_compile_options(pdata PRIVATE $<$<COMPILE_LANGUAGE:CUDA>: -G>)
	endif()
endif()

if(TEST_PERFORMANCE)
        target_include_directories (pdata PUBLIC ${CMAKE_CURRENT_SOURCE_DIR}/../openfpm_numerics/src/)
endif()
target_include_directories (pdata PUBLIC ${PARMETIS_ROOT}/include)
target_include_directories (pdata PUBLIC ${METIS_ROOT}/include)
target_include_directories (pdata PUBLIC ${CUDA_INCLUDE_DIRS})
target_include_directories (pdata PUBLIC ${CMAKE_CURRENT_SOURCE_DIR})
target_include_directories (pdata PUBLIC ${CMAKE_CURRENT_SOURCE_DIR}/../openfpm_devices/src/)
target_include_directories (pdata PUBLIC ${CMAKE_CURRENT_SOURCE_DIR}/../openfpm_vcluster/src/)
target_include_directories (pdata PUBLIC ${CMAKE_CURRENT_SOURCE_DIR}/../openfpm_data/src/)
target_include_directories (pdata PUBLIC ${CMAKE_CURRENT_SOURCE_DIR}/../openfpm_io/src/)
target_include_directories (pdata PUBLIC ${CMAKE_CURRENT_SOURCE_DIR}/config)
target_include_directories (pdata PUBLIC ${PETSC_INCLUDES})
target_include_directories (pdata PUBLIC ${HDF5_ROOT}/include)
target_include_directories (pdata PUBLIC ${LIBHILBERT_INCLUDE_DIRS})
if(EIGEN3_FOUND)
	target_include_directories (pdata PUBLIC ${EIGEN3_INCLUDE_DIR})
endif()

target_include_directories (pdata PUBLIC ${ALPAKA_ROOT}/include)
target_include_directories(pdata PUBLIC ${Vc_INCLUDE_DIR})
target_include_directories (pdata PUBLIC ${Boost_INCLUDE_DIRS})

#target_include_directories (isolation_pdata PUBLIC ${PARMETIS_ROOT}/include)
#target_include_directories (isolation_pdata PUBLIC ${METIS_ROOT}/include)
#target_include_directories (isolation_pdata PUBLIC ${CUDA_INCLUDE_DIRS})
#target_include_directories (isolation_pdata PUBLIC ${CMAKE_CURRENT_SOURCE_DIR})
#target_include_directories (isolation_pdata PUBLIC ${CMAKE_CURRENT_SOURCE_DIR}/../openfpm_devices/src/)
#target_include_directories (isolation_pdata PUBLIC ${CMAKE_CURRENT_SOURCE_DIR}/../openfpm_vcluster/src/)
#target_include_directories (isolation_pdata PUBLIC ${CMAKE_CURRENT_SOURCE_DIR}/../openfpm_data/src/)
#target_include_directories (isolation_pdata PUBLIC ${CMAKE_CURRENT_SOURCE_DIR}/../openfpm_io/src/)
#target_include_directories (isolation_pdata PUBLIC ${CMAKE_CURRENT_SOURCE_DIR}/config)
#target_include_directories (isolation_pdata PUBLIC ${PETSC_INCLUDES})
#target_include_directories (isolation_pdata PUBLIC ${HDF5_ROOT}/include)
#target_include_directories (isolation_pdata PUBLIC ${LIBHILBERT_INCLUDE_DIRS})
#target_include_directories (isolation_pdata PUBLIC ${Vc_INCLUDE_DIR})
#target_include_directories (isolation_pdata PUBLIC ${Boost_INCLUDE_DIRS})


target_link_libraries(pdata ${Boost_LIBRARIES})
target_link_libraries(pdata ${PARMETIS_LIBRARIES})
target_link_libraries(pdata -L${METIS_ROOT}/lib metis)
target_link_libraries(pdata ${HDF5_LIBRARIES})
target_link_libraries(pdata -L${LIBHILBERT_LIBRARY_DIRS} ${LIBHILBERT_LIBRARIES})
target_link_libraries(pdata ${PETSC_LIBRARIES})
target_link_libraries(pdata ${Vc_LIBRARIES})
target_link_libraries(pdata ${alpaka_LIBRARIES})
target_link_libraries(pdata vcluster)
target_link_libraries(pdata ofpmmemory)

#target_link_libraries(isolation_pdata ${Boost_LIBRARIES})
#target_link_libraries(isolation_pdata ${PARMETIS_LIBRARIES})
#target_link_libraries(isolation_pdata -L${METIS_ROOT}/lib metis)
#target_link_libraries(isolation_pdata ${HDF5_LIBRARIES})
#target_link_libraries(isolation_pdata -L${LIBHILBERT_LIBRARY_DIRS} ${LIBHILBERT_LIBRARIES})
#target_link_libraries(isolation_pdata ${PETSC_LIBRARIES})
#target_link_libraries(isolation_pdata ${Vc_LIBRARIES})

if (TEST_PERFORMANCE)
	target_link_libraries(pdata  ${Boost_FILESYSTEM_LIBRARY})
        target_link_libraries(pdata ${Boost_SYSTEM_LIBRARY})
endif()

add_definitions(-DSCAN_WITH_CUB)
#add_definitions(-DMAKE_CELLLIST_DETERMINISTIC)

if (TEST_COVERAGE)
    target_link_libraries(pdata -lgcov --coverage)
endif()

# Debug!
# Hack found at https://github.com/LLNL/scr/issues/130#issuecomment-402815952
IF(MPI_CXX_FOUND)
	INCLUDE_DIRECTORIES(${MPI_CXX_INCLUDE_PATH})
#	LIST(APPEND SCR_EXTERNAL_LIBS ${MPI_CXX_LIBRARIES})
	target_link_libraries(pdata ${MPI_CXX_LIBRARIES})
ENDIF(MPI_CXX_FOUND)

target_include_directories (ofpm_pdata PUBLIC ${CUDA_INCLUDE_DIRS})
target_include_directories (ofpm_pdata PUBLIC ${CMAKE_CURRENT_SOURCE_DIR})
target_include_directories (ofpm_pdata PUBLIC ${CMAKE_CURRENT_SOURCE_DIR}/../openfpm_data/src/)
target_include_directories (ofpm_pdata PUBLIC ${CMAKE_CURRENT_SOURCE_DIR}/config)
target_include_directories (ofpm_pdata PUBLIC ${CMAKE_CURRENT_SOURCE_DIR}/../openfpm_devices/src/)
target_include_directories (ofpm_pdata PUBLIC ${Boost_INCLUDE_DIRS})

target_compile_definitions(pdata PRIVATE ${MPI_VENDOR})

if(PETSC_FOUND)
	target_link_libraries(pdata ${PETSC_LIBRARIES})
endif()



# Request that particles be built with -std=c++11
# As this is a public compile feature anything that links to particles
# will also build with -std=c++11
target_compile_features(pdata PUBLIC cxx_std_11)
target_link_libraries(pdata ${MPI_C_LIBRARIES})
target_link_libraries(pdata m)
target_link_libraries(pdata c)
if (NOT APPLE)
    target_link_libraries(pdata rt)
endif ()

install(FILES Decomposition/CartDecomposition.hpp
       	      Decomposition/Domain_icells_cart.hpp	
	      Decomposition/shift_vect_converter.hpp 
	      Decomposition/CartDecomposition_ext.hpp  
	      Decomposition/common.hpp 
	      Decomposition/Decomposition.hpp  
	      Decomposition/ie_ghost.hpp
          Decomposition/Domain_NN_calculator_cart.hpp 
	      Decomposition/nn_processor.hpp Decomposition/ie_loc_ghost.hpp 
	      Decomposition/ORB.hpp
	      Decomposition/dec_optimizer.hpp
	      DESTINATION openfpm_pdata/include/Decomposition/ 
	      COMPONENT OpenFPM)

install(FILES Decomposition/Distribution/metis_util.hpp 
	      Decomposition/Distribution/SpaceDistribution.hpp 
	      Decomposition/Distribution/parmetis_dist_util.hpp  
	      Decomposition/Distribution/parmetis_util.hpp 
	      Decomposition/Distribution/MetisDistribution.hpp 
	      Decomposition/Distribution/ParMetisDistribution.hpp 
	      Decomposition/Distribution/DistParMetisDistribution.hpp
	      Decomposition/Distribution/BoxDistribution.hpp  
	      DESTINATION openfpm_pdata/include/Decomposition/Distribution 
	      COMPONENT OpenFPM)

install(FILES Decomposition/cuda/ie_ghost_gpu.cuh
	      Decomposition/cuda/CartDecomposition_gpu.cuh
	      DESTINATION openfpm_pdata/include/Decomposition/cuda 
	      COMPONENT OpenFPM)


install(FILES Grid/grid_dist_id.hpp 
	      Grid/grid_dist_id_comm.hpp
	      Grid/grid_dist_util.hpp  
	      Grid/grid_dist_key.hpp 
	      Grid/staggered_dist_grid.hpp 
	      Grid/staggered_dist_grid_util.hpp 
	      Grid/staggered_dist_grid_copy.hpp
	      DESTINATION openfpm_pdata/include/Grid/ 
	      COMPONENT OpenFPM)

install(FILES Grid/cuda/grid_dist_id_kernels.cuh
	      Grid/cuda/grid_dist_id_iterator_gpu.cuh
	DESTINATION openfpm_pdata/include/Grid/cuda/ 
	COMPONENT OpenFPM)

install(FILES Amr/grid_dist_amr_key_iterator.hpp 
	      Amr/grid_dist_amr_key.hpp
	      Amr/grid_dist_amr.hpp
	      DESTINATION openfpm_pdata/include/Amr/ 
	      COMPONENT OpenFPM)

install(FILES Grid/Iterators/grid_dist_id_iterator_util.hpp
              Grid/Iterators/grid_dist_id_iterator_dec.hpp
              Grid/Iterators/grid_dist_id_iterator_dec_skin.hpp
              Grid/Iterators/grid_dist_id_iterator_sub.hpp
	      Grid/Iterators/grid_dist_id_iterator.hpp
	      DESTINATION openfpm_pdata/include/Grid/Iterators 
	      COMPONENT OpenFPM)


install(FILES Vector/se_class3_vector.hpp  
	      Vector/vector_dist_multiphase_functions.hpp 
	      Vector/vector_dist_comm.hpp Vector/vector_dist.hpp 
	      Vector/vector_dist_ofb.hpp 
	      Vector/vector_dist_key.hpp
	      Vector/vector_dist_kernel.hpp
<<<<<<< HEAD
		  Vector/vector_dist_subset.hpp
		DESTINATION openfpm_pdata/include/Vector )
=======
	      DESTINATION openfpm_pdata/include/Vector 
	      COMPONENT OpenFPM)
>>>>>>> 7ba6c41d

install(FILES util/common_pdata.hpp
	      DESTINATION openfpm_pdata/include/util
	      COMPONENT OpenFPM)

install(FILES Vector/Iterators/vector_dist_iterator.hpp
	      DESTINATION openfpm_pdata/include/Vector/Iterators/ 
	      COMPONENT OpenFPM)

install(FILES Vector/util/vector_dist_funcs.hpp
	      DESTINATION openfpm_pdata/include/Vector/util 
	      COMPONENT OpenFPM)

install(FILES Vector/cuda/vector_dist_comm_util_funcs.cuh
	      Vector/cuda/vector_dist_cuda_funcs.cuh
	      Vector/cuda/vector_dist_operators_list_ker.hpp
	DESTINATION openfpm_pdata/include/Vector/cuda 
	COMPONENT OpenFPM)

install(FILES Graph/ids.hpp Graph/dist_map_graph.hpp 
	      Graph/DistGraphFactory.hpp
              DESTINATION openfpm_pdata/include/Graph 
	      COMPONENT OpenFPM)

install(FILES example.mk
	      SubdomainGraphNodes.hpp
              DESTINATION openfpm_pdata/include/ )

install(FILES DLB/DLB.hpp DLB/LB_Model.hpp
	DESTINATION openfpm_pdata/include/DLB 
	COMPONENT OpenFPM)

install(FILES config/config.h
        DESTINATION openfpm_pdata/include/config 
	COMPONENT OpenFPM)

install(FILES lib/pdata.hpp
        DESTINATION openfpm_pdata/include/lib 
	COMPONENT OpenFPM)

install(FILES Debug/debug.hpp
	DESTINATION openfpm_pdata/include/Debug 
	COMPONENT OpenFPM)

install(TARGETS ofpm_pdata DESTINATION openfpm_pdata/lib COMPONENT OpenFPM)

#if(BUILD_TESTING)

#  add_executable(particle_test test.cu)

#  set_target_properties(particle_test PROPERTIES CUDA_SEPARABLE_COMPILATION ON)
#  target_link_libraries(particle_test PRIVATE particles)

#  add_test(NAME particles_10k COMMAND particle_test 10000 )
#  add_test(NAME particles_256k COMMAND particle_test 256000 )

#  if(APPLE)
    # We need to add the default path to the driver (libcuda.dylib) as an rpath,
    # so that the static cuda runtime can find it at runtime.
    #    set_property(TARGET particle_test PROPERTY BUILD_RPATH ${CMAKE_CUDA_IMPLICIT_LINK_DIRECTORIES})
    #  endif()
    #endif()
<|MERGE_RESOLUTION|>--- conflicted
+++ resolved
@@ -290,13 +290,9 @@
 	      Vector/vector_dist_ofb.hpp 
 	      Vector/vector_dist_key.hpp
 	      Vector/vector_dist_kernel.hpp
-<<<<<<< HEAD
-		  Vector/vector_dist_subset.hpp
-		DESTINATION openfpm_pdata/include/Vector )
-=======
-	      DESTINATION openfpm_pdata/include/Vector 
-	      COMPONENT OpenFPM)
->>>>>>> 7ba6c41d
+	      Vector/vector_dist_subset.hpp
+	      DESTINATION openfpm_pdata/include/Vector
+	      COMPONENT OpenFPM)
 
 install(FILES util/common_pdata.hpp
 	      DESTINATION openfpm_pdata/include/util
