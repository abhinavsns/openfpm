/*
 * CartDecomposition.hpp
 *
 *  Created on: Oct 07, 2015
 *      Author: Pietro Incardona, Antonio Leo
 */

#ifndef CARTDECOMPOSITION_HPP
#define CARTDECOMPOSITION_HPP

#include "config.h"
#include <cmath>
#include "VCluster.hpp"
#include "Graph/CartesianGraphFactory.hpp"
#include "Graph/DistCartesianGraphFactory.hpp"
#include "Decomposition.hpp"
#include "Vector/map_vector.hpp"
#include <vector>
#include <initializer_list>
#include "SubdomainGraphNodes.hpp"
#include "dec_optimizer.hpp"
#include "Space/Shape/Box.hpp"
#include "Space/Shape/Point.hpp"
#include "NN/CellList/CellDecomposer.hpp"
#include <unordered_map>
#include "NN/CellList/CellList.hpp"
#include "Space/Ghost.hpp"
#include "common.hpp"
#include "ie_loc_ghost.hpp"
#include "ie_ghost.hpp"
#include "nn_processor.hpp"
#include "GraphMLWriter/GraphMLWriter.hpp"
#include "Distribution/ParMetisDistribution.hpp"
#include "Distribution/DistParMetisDistribution.hpp"
#include "Distribution/MetisDistribution.hpp"
#include "DLB/DLB.hpp"
#include "util/se_util.hpp"
#include "util/mathutil.hpp"

#define CARTDEC_ERROR 2000lu

/**
 * \brief This class decompose a space into subspaces
 *
 * \tparam dim is the dimensionality of the physical domain we are going to decompose.
 * \tparam T type of the space we decompose, Real, Integer, Complex ...
 * \tparam Memory Memory factory used to allocate memory
 * \tparam Distribution type of distribution, can be ParMetisDistribution or MetisDistribution
 *
 * Given an N-dimensional space, this class decompose the space into a Cartesian grid of small
 * sub-sub-domain. To each sub-sub-domain is assigned an id that identify at which processor is
 * assigned (in general the union of all the sub-sub-domain assigned to a processor is
 * simply connected space), a second step merge several sub-sub-domain with same id into bigger region
 *  sub-domain. Each sub-domain has an extended space called ghost part
 *
 * Assuming that VCluster.getProcessUnitID(), equivalent to the MPI processor rank, return the processor local
 * processor id, we define
 *
 * * local processor: processor rank
 * * local sub-domain: sub-domain given to the local processor
 * * external ghost box: (or ghost box) are the boxes that compose the ghost space of the processor, or the
 *   boxes produced expanding every local sub-domain by the ghost extension and intersecting with the sub-domain
 *   of the other processors
 * * Near processors are the processors adjacent to the local processor, where with adjacent we mean all the processor
 *   that has a non-zero intersection with the ghost part of the local processor, or all the processors that
 *   produce non-zero external boxes with the local processor, or all the processor that should communicate
 *   in case of ghost data synchronization
 * * internal ghost box: is the part of ghost of the near processor that intersect the space of the
 *       processor, or the boxes produced expanding the sub-domain of the near processors with the local sub-domain
 * * Near processor sub-domain: is a sub-domain that live in the a near (or contiguous) processor
 * * Near processor list: the list of all the near processor of the local processor (each processor has a list
 *                        of the near processor)
 * * Local ghosts interal or external are all the ghosts that does not involve inter-processor communications
 *
 * \see calculateGhostBoxes() for a visualization of internal and external ghost boxes
 *
 * ### Create a Cartesian decomposition object on a Box space, distribute, calculate internal and external ghost boxes
 * \snippet CartDecomposition_unit_test.hpp Create CartDecomposition
 *
 */

template<unsigned int dim, typename T, typename Memory = HeapMemory, typename Distribution = ParMetisDistribution<dim, T>>
class CartDecomposition: public ie_loc_ghost<dim, T>, public nn_prcs<dim, T>, public ie_ghost<dim, T>
{

public:

	//! Type of the domain we are going to decompose
	typedef T domain_type;

	//! It simplify to access the SpaceBox element
	typedef SpaceBox<dim, T> Box;

private:

	//! This is the key type to access  data_s, for example in the case of vector
	//! acc_key is size_t
	typedef typename openfpm::vector<SpaceBox<dim, T>, Memory, openfpm::vector_grow_policy_default, openfpm::vect_isel<SpaceBox<dim, T>>::value>::access_key acc_key;

	//! the set of all local sub-domain as vector
	openfpm::vector<SpaceBox<dim, T>> sub_domains;

	//! for each sub-domain, contain the list of the neighborhood processors
	openfpm::vector<openfpm::vector<long unsigned int> > box_nn_processor;

	//! Structure that contain for each sub-sub-domain box the processor id
	//! exist for efficient global communication
	openfpm::vector<size_t> fine_s;

	//! Structure that store the cartesian grid information
	grid_sm<dim, void> gr;

	//! Structure that decompose your structure into cell without creating them
	//! useful to convert positions to CellId or sub-domain id in this case
	CellDecomposer_sm<dim, T> cd;

	//! rectangular domain to decompose
	::Box<dim,T> domain;

	//! Box Spacing
	T spacing[dim];

	//! Runtime virtual cluster machine
	Vcluster & v_cl;

	//! Create distribution
	Distribution dist;

	// Smallest subdivision on each direction
	::Box<dim,T> ss_box;

	::Box<dim,T> bbox;

	// Heap memory receiver
	HeapMemory hp_recv;

	// vector v_proc
	openfpm::vector<size_t> v_proc;

	// reference counter of the object in case is shared between object
	long int ref_cnt;

	// ghost info
	Ghost<dim,T> ghost;

	// Boundary condition info
	size_t bc[dim];

	// Heap memory receiver
	HeapMemory hp_recv;

	// vector v_proc
	openfpm::vector<size_t> v_proc;

	// Receive counter
	size_t recv_cnt;

	// reference counter of the object in case is shared between object
	long int ref_cnt;

	/*! \brief Constructor, it decompose and distribute the sub-domains across the processors
	 *
	 * \param v_cl Virtual cluster, used internally for communications
	 *
	 */
	void createSubdomains(Vcluster & v_cl, const size_t (& bc)[dim])
	{
#ifdef SE_CLASS1
		if (&v_cl == NULL)
		{
			std::cerr << __FILE__ << ":" << __LINE__ << " error VCluster instance is null, check that you ever initialized it \n";
			ACTION_ON_ERROR()
		}
#endif

		int p_id = v_cl.getProcessUnitID();

		// Calculate the total number of box and and the spacing
		// on each direction
		// Get the box containing the domain
		SpaceBox<dim, T> bs = domain.getBox();

		for (unsigned int i = 0; i < dim; i++)
		{
			// Calculate the spacing
			spacing[i] = (bs.getHigh(i) - bs.getLow(i)) / gr.size(i);
		}

		// fill the structure that store the processor id for each sub-domain
		fine_s.resize(gr.size());

		// Optimize the decomposition creating bigger spaces
		// And reducing Ghost over-stress
		dec_optimizer<dim, Graph_CSR<nm_v, nm_e>> d_o(dist.getGraph(), gr.getSize());

		// set of Boxes produced by the decomposition optimizer
		openfpm::vector<::Box<dim, size_t>> loc_box;

		// optimize the decomposition
		d_o.template optimize<nm_v::sub_id, nm_v::proc_id>(dist.getGraph(), p_id, loc_box, box_nn_processor,bc);

		// Initialize ss_box and bbox
		if (loc_box.size() >= 0)
		{
			SpaceBox<dim, size_t> sub_dc = loc_box.get(0);
			SpaceBox<dim, T> sub_d(sub_dc);
			sub_d.mul(spacing);
			sub_d.expand(spacing);
			sub_d += domain.getP1();

			// we add the

			// Fixing sub-domains to cover all the domain

			// Fixing sub_d
			// if (loc_box) is at the boundary we have to ensure that the box span the full
			// domain (avoiding rounding off error)
			for (size_t i = 0; i < dim; i++)
			{
				if (sub_dc.getHigh(i) == cd.getGrid().size(i) - 1)
					sub_d.setHigh(i, domain.getHigh(i));

				if (sub_dc.getLow(i) == 0)
					sub_d.setLow(i,domain.getLow(i));
			}

			// add the sub-domain
			sub_domains.add(sub_d);

			ss_box = sub_d;
			ss_box -= ss_box.getP1();
			bbox = sub_d;
		}

/*		if (loc_box.size())
		bbox.zero();
		ss_box = domain;*/

		// convert into sub-domain
		for (size_t s = 1; s < loc_box.size(); s++)
		{
			SpaceBox<dim, size_t> sub_dc = loc_box.get(s);
			SpaceBox<dim, T> sub_d(sub_dc);

			// re-scale and add spacing (the end is the starting point of the next domain + spacing)
			sub_d.mul(spacing);
			sub_d.expand(spacing);
			sub_d += domain.getP1();

			// Fixing sub-domains to cover all the domain

			// Fixing sub_d
			// if (loc_box) is a the boundary we have to ensure that the box span the full
			// domain (avoiding rounding off error)
			for (size_t i = 0; i < dim; i++)
			{
				if (sub_dc.getHigh(i) == cd.getGrid().size(i) - 1)
					sub_d.setHigh(i, domain.getHigh(i));

				if (sub_dc.getLow(i) == 0)
					sub_d.setLow(i,domain.getLow(i));
			}

			// add the sub-domain
			sub_domains.add(sub_d);

			// Calculate the bound box
			bbox.enclose(sub_d);

			// Create the smallest box contained in all sub-domain
			ss_box.contained(sub_d);
		}

		nn_prcs<dim,T>::create(box_nn_processor, sub_domains);
		nn_prcs<dim,T>::refine_ss_box(ss_box);
		nn_prcs<dim,T>::applyBC(domain,ghost,bc);

		// fill fine_s structure
		// fine_s structure contain the processor id for each sub-sub-domain
		// with sub-sub-domain we mean the sub-domain decomposition before
		// running dec_optimizer (before merging sub-domains)
		auto it = dist.getGraph().getVertexIterator();

		while (it.isNext())
		{
			size_t key = it.get();

			// fill with the fine decomposition
			fine_s.get(key) = dist.getGraph().template vertex_p<nm_v::proc_id>(key);

			++it;
		}

		Initialize_geo_cell_lists();
	}

	/*! \brief Initialize geo_cell lists
	 *
	 *
	 *
	 */
	void Initialize_geo_cell_lists()
	{
		// Get the smallest sub-division on each direction
		::Box<dim, T> unit = getSmallestSubdivision();
		// Get the processor bounding Box
		::Box<dim,T> bound = getProcessorBounds();
		// Not necessary, but I prefer
		bound.enlarge(ghost);

		// calculate the sub-divisions
		size_t div[dim];
		for (size_t i = 0; i < dim; i++)
			div[i] = (size_t) ((bound.getHigh(i) - bound.getLow(i)) / unit.getHigh(i));

		// Create shift
		Point<dim, T> orig;

		// p1 point of the Processor bound box is the shift
		for (size_t i = 0; i < dim; i++)
			orig.get(i) = bound.getLow(i);

		// Initialize the geo_cell structure
		ie_ghost<dim,T>::Initialize_geo_cell(bound,div,orig);

		// Initialize shift vectors
		ie_ghost<dim,T>::generateShiftVectors(domain);
	}

	/*! \brief Calculate communication and migration costs
	 *
	 * \param ts how many timesteps have passed since last calculation, used to approximate the cost
	 */
	void computeCommunicationAndMigrationCosts(size_t ts)
	{
		float migration = 0;

		SpaceBox<dim, T> cellBox = cd.getCellBox();
		float b_s = cellBox.getHigh(0);
		float gh_s = ghost.getHigh(0);

		// compute the gh_area for 2 dim case
		float gh_v = (gh_s * b_s);

		// multiply for sub-sub-domain side for each domain
		for (size_t i = 2; i < dim; i++)
			gh_v *= b_s;

		size_t norm = (size_t) (1.0 / gh_v);

		migration = pow(b_s, dim);

		size_t prev = 0;

		for (size_t i = 0; i < dist.getNSubSubDomains(); i++)
		{
			dist.setMigrationCost(i, norm * migration * dist.getVertexWeight(i));

			for (size_t s = 0; s < dist.getNSubSubDomainNeighbors(i); s++)
			{
				dist.setCommunicationCost(i, s, 1 * dist.getVertexWeight(i) * ts);
			}
			prev += dist.getNSubSubDomainNeighbors(i);
		}
	}

	/*! \brief Create the subspaces that decompose your domain
	 *
	 */
	void CreateSubspaces()
	{
		// Create a grid where each point is a space
		grid_sm<dim, void> g(div);

		// create a grid_key_dx iterator
		grid_key_dx_iterator<dim> gk_it(g);

		// Divide the space into subspaces
		while (gk_it.isNext())
		{
			//! iterate through all subspaces
			grid_key_dx<dim> key = gk_it.get();

			//! Create a new subspace
			SpaceBox<dim, T> tmp;

			//! fill with the Margin of the box
			for (int i = 0; i < dim; i++)
			{
				tmp.setHigh(i, (key.get(i) + 1) * spacing[i]);
				tmp.setLow(i, key.get(i) * spacing[i]);
			}

			//! add the space box
			sub_domains.add(tmp);

			// add the iterator
			++gk_it;
		}
	}

<<<<<<< HEAD
=======

	/*! \brief It copy the sub-domains into another CartesianDecomposition object extending them
	 *
	 * \see duplicate (in case of extended domain)
	 *
	 * \param cart Cartesian decomposition object
	 * \param box Extended domain
	 *
	 */
	void extend_subdomains(CartDecomposition<dim,T> & cart, const ::Box<dim,T> & ext_dom) const
	{
		// Box
		typedef ::Box<dim,T> b;

		cart.bbox = ext_dom;
		cart.ss_box = ext_dom;

		for (size_t i = 0 ; i < sub_domains.size() ; i++)
		{
			::Box<dim,T> box;

			// Calculate the extended box
			for (size_t j = 0 ; j < dim ; j++)
			{
				if (sub_domains.template get<b::p1>(i)[j] == domain.getLow(j))
					box.setLow(j,ext_dom.getLow(j));
				else
					box.setLow(j,sub_domains.template get<b::p1>(i)[j]);

				if (sub_domains.template get<b::p2>(i)[j] == domain.getHigh(j))
					box.setHigh(j,ext_dom.getHigh(j));
				else
					box.setHigh(j,sub_domains.template get<b::p2>(i)[j]);
			}

			// add the subdomain
			cart.sub_domains.add(box);

			// Calculate the bound box
			cart.bbox.enclose(box);

			// Create the smallest box contained in all sub-domain
			cart.ss_box.contained(box);
		}
	}

	/*! \brief Extend the fines for the new Cartesian decomposition
	 *
	 * \param new_fines extended fine_s
	 * \param old_fines old fine_s
	 *
	 */
	void extend_fines(CartDecomposition<dim,T> & cart) const
	{
		// Extension, first we calculate the extensions of the new domain compared
		// to the old one in cell units (each cell unit is a sub-sub-domain)
		::Box<dim,size_t> ext;
		// Extension of the new fines structure
		::Box<dim,size_t> n_fines_ext;
		// Extension of the old fines structure
		::Box<dim,size_t> o_fines_ext;

		size_t sz_new[dim];
		size_t sz_old[dim];

		for (size_t i = 0; i < dim ; i++)
		{
			size_t p1 = (domain.getLow(i) - this->domain.getLow(i)) / cd.getCellBox().getHigh(i) + 1;
			size_t p2 = (domain.getLow(i) - this->domain.getLow(i)) / cd.getCellBox().getHigh(i) + 1;

			ext.setLow(i,p1);
			ext.setHigh(i,p2);
			sz_new[i] = p1+p2+cd.getGrid().size(i);
			sz_old[i] = cd.getGrid().size(i);
		}

		grid_sm<dim,void> info_new(sz_new);
		grid_sm<dim,void> info_old(sz_old);

		// resize the new fines
		cart.fine_s.resize(info_new.size());

		// we create an iterator that iterate across the full new fines
		grid_key_dx_iterator<dim> fines_t(info_new);

		while (fines_t.isNext())
		{
			auto key = fines_t.get();

			// new_fines is bigger than old_fines structure
			// out of bound key must be adjusted
			// The adjustment produce a natural extension
			// a representation can be seen in the figure of
			// CartDecomposition duplicate function with extended domains

			grid_key_dx<dim> key_old;
			for (size_t i = 0 ; i < dim ; i++)
			{
				key_old.set_d(i,(long int)key.get(i) - ext.getLow(i));
				if (key_old.get(i) < 0)
					key_old.set_d(i,0);
				else if(key_old.get(i) >= (long int)info_old.size(i) )
					key_old.set_d(i,info_old.size(i)-1);
			}

			cart.fine_s.get(info_new.LinId(key)) = fine_s.get(info_old.LinId(key_old));

			++fines_t;
		}

		cart.gr.setDimensions(sz_new);

		// the new extended CellDecomposer must be consistent with the old cellDecomposer.
		cart.cd.setDimensions(cd,ext);
	}

>>>>>>> 8eb4ab81
public:

	static constexpr int dims = dim;

	typedef T stype;

	//! Increment the reference counter
	void incRef()
	{ref_cnt++;}

	//! Decrement the reference counter
	void decRef()
	{ref_cnt--;}

	//! Return the reference counter
	long int ref()
	{
		return ref_cnt;
	}

	/*! \brief Cartesian decomposition constructor
	 *
	 * \param v_cl Virtual cluster, used internally to handle or pipeline communication
	 *
	 */
	CartDecomposition(Vcluster & v_cl) :
			nn_prcs<dim, T>(v_cl), v_cl(v_cl), dist(v_cl),ref_cnt(0)
	{
		// Reset the box to zero
		bbox.zero();
	}

	/*! \brief Cartesian decomposition copy constructor
	 *
     * \param cart object to copy
	 *
	 */
	CartDecomposition(const CartDecomposition<dim,T,Memory> & cart)
	:nn_prcs<dim,T>(cart.v_cl),v_cl(cart.v_cl),dist(v_cl),ref_cnt(0)
	{
		this->operator=(cart);
	}

	/*! \brief Cartesian decomposition copy constructor
	 *
     * \param cart object to copy
	 *
	 */
	CartDecomposition(CartDecomposition<dim,T,Memory> && cart)
	:nn_prcs<dim,T>(cart.v_cl),v_cl(cart.v_cl),dist(v_cl),ref_cnt(0)
	{
		this->operator=(cart);
	}

	//! Cartesian decomposition destructor
	~CartDecomposition()
	{
	}

	/*! \brief class to select the returned id by ghost_processorID
	 *
	 */
	class box_id
	{
	public:
		/*! \brief Return the box id
		 *
		 * \param p structure containing the id informations
		 * \param b_id box_id
		 *
		 * \return box id
		 *
		 */
		inline static size_t id(p_box<dim, T> & p, size_t b_id)
		{
			return b_id;
		}
	};

	/*! \brief class to select the returned id by ghost_processorID
	 *
	 */
	class processor_id
	{
	public:
		/*! \brief Return the processor id
		 *
		 * \param p structure containing the id informations
		 * \param b_id box_id
		 *
		 * \return processor id
		 *
		 */
		inline static size_t id(p_box<dim, T> & p, size_t b_id)
		{
			return p.proc;
		}
	};

	/*! \brief class to select the returned id by ghost_processorID
	 *
	 */
	class lc_processor_id
	{
	public:
		/*! \brief Return the near processor id
		 *
		 * \param p structure containing the id informations
		 * \param b_id box_id
		 *
		 * \return local processor id
		 *
		 */
		inline static size_t id(p_box<dim, T> & p, size_t b_id)
		{
			return p.lc_proc;
		}
	};

	/*! \brief class to select the returned id by ghost_processorID
	 *
	 */
	class shift_id
	{
	public:
		/*! \brief Return the shift id
		 *
		 * \param p structure containing the id informations
		 * \param b_id box_id
		 *
		 * \return shift_id id
		 *
		 */
		inline static size_t id(p_box<dim,T> & p, size_t b_id)
		{
			return p.shift_id;
		}
	};

	/*! \brief Apply boundary condition to the point
	 *
	 * \param p Point to apply the boundary condition
	 *
	 */
	void applyPointBC(float (& pt)[dim]) const
	{
		for (size_t i = 0 ; i < dim ; i++)
		{
			if (bc[i] == PERIODIC)
				pt[i] = openfpm::math::periodic_l(pt[i],domain.getHigh(i),domain.getLow(i));
		}
	}

	/*! \brief Apply boundary condition to the point
	 *
	 * \param p Point to apply the boundary condition
	 *
	 */
	void applyPointBC(Point<dim,T> & pt) const
	{
		for (size_t i = 0 ; i < dim ; i++)
		{
			if (bc[i] == PERIODIC)
				pt.get(i) = openfpm::math::periodic_l(pt.get(i),domain.getHigh(i),domain.getLow(i));
		}
	}

	/*! \brief Apply boundary condition to the point
	 *
	 * \param encapsulated object
	 *
	 */
	template<typename Mem> void applyPointBC(encapc<1,Point<dim,T>,Mem> && pt) const
	{
		for (size_t i = 0 ; i < dim ; i++)
		{
			if (bc[i] == PERIODIC)
				pt.template get<0>()[i] = openfpm::math::periodic_l(pt.template get<0>()[i],domain.getHigh(i),domain.getLow(i));
		}
	}

	/*! It calculate the internal ghost boxes
	 *
	 * Example: Processor 10 calculate
	 * B8_0 B9_0 B9_1 and B5_0
	 *
	 *
	 *
	 \verbatim
<<<<<<< HEAD

	 +----------------------------------------------------+
	 |                                                    |
	 |                 Processor 8                        |
	 |                 Sub-domain 0                       +-----------------------------------+
	 |                                                    |                                   |
	 |                                                    |                                   |
	 ++--------------+---+---------------------------+----+        Processor 9                |
	 |              |   |     B8_0                  |    |        Subdomain 0                |
	 |              +------------------------------------+                                   |
	 |              |   |                           |    |                                   |
	 |              |   |  XXXXXXXXXXXXX XX         |B9_0|                                   |
	 |              | B |  X Processor 10 X         |    |                                   |
	 | Processor 5  | 5 |  X Sub-domain 0 X         |    |                                   |
	 | Subdomain 0  | _ |  X              X         +----------------------------------------+
	 |              | 0 |  XXXXXXXXXXXXXXXX         |    |                                   |
	 |              |   |                           |    |                                   |
	 |              |   |                           |    |        Processor 9                |
	 |              |   |                           |B9_1|        Subdomain 1                |
	 |              |   |                           |    |                                   |
	 |              |   |                           |    |                                   |
	 |              |   |                           |    |                                   |
	 +--------------+---+---------------------------+----+                                   |
														 |                                   |
														 +-----------------------------------+

	 \endverbatim

	 and also
	 G8_0 G9_0 G9_1 G5_0 (External ghost boxes)

	 \verbatim

	 +----------------------------------------------------+
	 |                                                    |
	 |                 Processor 8                        |
	 |                 Sub-domain 0                       +-----------------------------------+
	 |           +---------------------------------------------+                              |
	 |           |         G8_0                           |    |                              |
	 ++--------------+------------------------------------+    |   Processor 9                |
	 |          |   |                                    |    |   Subdomain 0                |
	 |          |   |                                    |G9_0|                              |
	 |          |   |                                    |    |                              |
	 |          |   |      XXXXXXXXXXXXX XX              |    |                              |
	 |          |   |      X Processor 10 X              |    |                              |
	 | Processor|5  |      X Sub-domain 0 X              |    |                              |
	 | Subdomain|0  |      X              X              +-----------------------------------+
	 |          |   |      XXXXXXXXXXXXXXXX              |    |                              |
	 |          | G |                                    |    |                              |
	 |          | 5 |                                    |    |   Processor 9                |
	 |          | | |                                    |    |   Subdomain 1                |
	 |          | 0 |                                    |G9_1|                              |
	 |          |   |                                    |    |                              |
	 |          |   |                                    |    |                              |
	 +--------------+------------------------------------+    |                              |
				 |                                        |    |                              |
				 +----------------------------------------+----+------------------------------+


=======
+----------------------------------------------------+
|                                                    |
|                 Processor 8                        |
|                 Sub+domain 0                       +-----------------------------------+
|                                                    |                                   |
|                                                    |                                   |
++--------------+---+---------------------------+----+        Processor 9                |
 |              |   |     B8_0                  |    |        Subdomain 0                |
 |              +------------------------------------+                                   |
 |              |   |                           |    |                                   |
 |              |   |                           |B9_0|                                   |
 |              | B |    Local processor        |    |                                   |
 | Processor 5  | 5 |    Subdomain 0            |    |                                   |
 | Subdomain 0  | _ |                           +----------------------------------------+
 |              | 0 |                           |    |                                   |
 |              |   |                           |    |                                   |
 |              |   |                           |    |        Processor 9                |
 |              |   |                           |B9_1|        Subdomain 1                |
 |              |   |                           |    |                                   |
 |              |   |                           |    |                                   |
 |              |   |                           |    |                                   |
 +--------------+---+---------------------------+----+                                   |
                                                     |                                   |
                                                     +-----------------------------------+


 \endverbatim

       and also
       G8_0 G9_0 G9_1 G5_0 (External ghost boxes)

      +----------------------------------------------------+
      |                 Processor 8                        |
      |                 Subdomain 0                        +-----------------------------------+
      |                                                    |                                   |
      |           +---------------------------------------------+                              |
      |           |         G8_0                           |    |                              |
+-----+---------------+------------------------------------+    |   Processor 9                |
|                 |   |                                    |    |   Subdomain 0                |
|                 |   |                                    |G9_0|                              |
|                 |   |                                    |    |                              |
|                 |   |                                    |    |                              |
|                 |   |        Local processor             |    |                              |
|  Processor 5    |   |        Sub+domain 0                |    |                              |
|  Subdomain 0    |   |                                    +-----------------------------------+
|                 |   |                                    |    |                              |
|                 | G |                                    |    |                              |
|                 | 5 |                                    |    |   Processor 9                |
|                 | | |                                    |    |   Subdomain 1                |
|                 | 0 |                                    |G9_1|                              |
|                 |   |                                    |    |                              |
|                 |   |                                    |    |                              |
+---------------------+------------------------------------+    |                              |
                  |                                        |    |                              |
                  +----------------------------------------+----+------------------------------+
>>>>>>> 8eb4ab81
	 \endverbatim

	 *
	 *
	 *
	 * \param ghost margins for each dimensions (p1 negative part) (p2 positive part)
	 *
	 *
	 \verbatim
<<<<<<< HEAD
					  ^ p2[1]
					  |
					  |
				 +----+----+
				 |         |
				 |         |
	  p1[0]<-----+         +----> p2[0]
				 |         |
				 |         |
				 +----+----+
					  |
					  v  p1[1]
=======
	 	 	 	 	 ^ p2[1]
	 	 	 	 	 |
	 	 	 	 	 |
	 	 	 	+----+----+
	 	 	 	|         |
	 	 	 	|         |
	 p1[0]<-----+         +----> p2[0]
	 	 	 	|         |
	 	 	 	|         |
	 	 	 	+----+----+
	 	 	 	 	 |
	 	 	 	 	 v  p1[1]
>>>>>>> 8eb4ab81

	 \endverbatim

	 *
	 *
	 */
	void calculateGhostBoxes()
	{
#ifdef DEBUG
		// the ghost margins are assumed to be smaller
		// than one sub-domain

		for (size_t i = 0; i < dim; i++)
		{
			if (fabs(ghost.template getLow(i)) >= ss_box.getHigh(i) || ghost.template getHigh(i) >= ss_box.getHigh(i))
			{
				std::cerr << "Error " << __FILE__ << ":" << __LINE__  << " : Ghost are bigger than one sub-domain" << "\n";
			}
		}
#endif

		// Intersect all the local sub-domains with the sub-domains of the contiguous processors

		// create the internal structures that store ghost information
		ie_ghost<dim, T>::create_box_nn_processor_ext(v_cl, ghost, sub_domains, box_nn_processor, *this);
		ie_ghost<dim, T>::create_box_nn_processor_int(v_cl, ghost, sub_domains, box_nn_processor, *this);

		ie_loc_ghost<dim,T>::create(sub_domains,domain,ghost,bc);

		// get the smallest sub-domain dimension on each direction
		for (size_t i = 0; i < dim; i++)
		{
			if (fabs(ghost.template getLow(i)) >= ss_box.getHigh(i) || ghost.template getHigh(i) >= ss_box.getHigh(i))
			{
				std::cerr << "Error " << __FILE__ << ":" << __LINE__  << " : Ghost are bigger than one sub-domain" << "\n";
			}
		}
	}

	/*! \brief It create another object that contain the same decomposition information but with different ghost boxes
	 *
	 * \param g ghost
	 *
	 * \return a duplicated decomposition with different ghost boxes
	 *
	 */
	CartDecomposition<dim,T,Memory> duplicate(const Ghost<dim,T> & g) const
	{
		CartDecomposition<dim,T,Memory> cart(v_cl);

		cart.box_nn_processor = box_nn_processor;
		cart.sub_domains = sub_domains;
		cart.fine_s = fine_s;

		cart.gr = gr;
		cart.cd = cd;
		cart.domain = domain;
		std::copy(spacing,spacing+3,cart.spacing);

		//! Runtime virtual cluster
		cart.v_cl = v_cl;

		cart.bbox = bbox;
		cart.ss_box = ss_box;
		cart.ghost = g;

		cart.dist = dist;

		for (size_t i = 0 ; i < dim ; i++)
			cart.bc[i] = bc[i];

		(static_cast<nn_prcs<dim,T> &>(cart)).create(box_nn_processor, sub_domains);
		(static_cast<nn_prcs<dim,T> &>(cart)).applyBC(domain,ghost,bc);

		cart.Initialize_geo_cell_lists();
		cart.calculateGhostBoxes();

		return cart;
	}

	/*! \brief It create another object that contain the same decomposition information but with different ghost boxes and an extended domain
	 *
	 * The domain extension is produced extending the boxes at the border like in figure
	 *
	 * \verbatim
	 *
+--------------^--------^----------^----------+
|              |        |          |          |
|        A     |    E   |     F    |    N     |
|    +-----------------------------------+---->
|    |         |        |          |     |    |
|  A |   A     |        |     F    |     |    |
|    |         |        |          |     |    |
|    |         |    E   +----------+  N  |  N |
<--------------+        |          |     |    |
|    |         |        |          |     |    |
|    |         |        |     G    |     |    |
|    |         |        |          +---------->
|  B |   B     |        +----------+     |    |
|    |         +--------+          |  M  |  M |
|    |         |        |     H    |     |    |
|    |         |        +-----+----+---------->
<--------------+    D   |     |          |    |
|    |         |        |  I  |     L    |  L |
|  C |   C     |        |     |          |    |
|    |         |        |     |          |    |
|    +-----------------------------------+    |
|              |        |     |               |
|        C     |    D   |  I  |     L         |
+--------------v--------v-----v---------------+

	 *
	 * \endverbatim
	 *
	 * \param g ghost
	 * \param domain extended domain (MUST be extended)
	 *
	 * \return a duplicated decomposition with different ghost boxes and an extended domain
	 *
	 */
	CartDecomposition<dim,T,Memory> duplicate(const Ghost<dim,T> & g, const ::Box<dim,T> & ext_domain) const
	{
		CartDecomposition<dim,T,Memory> cart(v_cl);

		cart.box_nn_processor = box_nn_processor;

		// Calculate new sub-domains for extended domain
		extend_subdomains(cart,ext_domain);

		// Calculate fine_s structure for the extended domain
		// update the cell decomposer and gr
		extend_fines(cart);

		// Get the old sub-sub-domain grid extension

		cart.domain = ext_domain;

		// spacing does not change
		std::copy(spacing,spacing+3,cart.spacing);

		//! Runtime virtual cluster
		cart.v_cl = v_cl;

		cart.ghost = g;
		cart.dist = dist;

		for (size_t i = 0 ; i < dim ; i++)
			cart.bc[i] = bc[i];

		(static_cast<nn_prcs<dim,T> &>(cart)).create(cart.box_nn_processor, cart.sub_domains);
		(static_cast<nn_prcs<dim,T> &>(cart)).applyBC(ext_domain,ghost,bc);

		cart.Initialize_geo_cell_lists();
		cart.calculateGhostBoxes();

		return cart;
	}

	/*! \brief It create another object that contain the same information and act in the same way
	 *
	 * \return a duplicated decomposition
	 *
	 */
	CartDecomposition<dim,T,Memory> duplicate() const
	{
		CartDecomposition<dim,T,Memory> cart(v_cl);

		(static_cast<ie_loc_ghost<dim,T>*>(&cart))->operator=(static_cast<ie_loc_ghost<dim,T>>(*this));
		(static_cast<nn_prcs<dim,T>*>(&cart))->operator=(static_cast<nn_prcs<dim,T>>(*this));
		(static_cast<ie_ghost<dim,T>*>(&cart))->operator=(static_cast<ie_ghost<dim,T>>(*this));

		cart.sub_domains = sub_domains;
		cart.box_nn_processor = box_nn_processor;
		cart.fine_s = fine_s;
		cart.gr = gr;
		cart.cd = cd;
		cart.domain = domain;
		std::copy(spacing,spacing+3,cart.spacing);

		//! Runtime virtual cluster
		cart.v_cl = v_cl;

		cart.ghost = ghost;

		cart.bbox = bbox;
		cart.ss_box = ss_box;

		for (size_t i = 0 ; i < dim ; i++)
			cart.bc[i] = this->bc[i];

		return cart;
	}

	/*! \brief Copy the element
	 *
	 * \param cart element to copy
	 *
	 */
	CartDecomposition<dim,T,Memory> & operator=(const CartDecomposition & cart)
	{
		static_cast<ie_loc_ghost<dim,T>*>(this)->operator=(static_cast<ie_loc_ghost<dim,T>>(cart));
		static_cast<nn_prcs<dim,T>*>(this)->operator=(static_cast<nn_prcs<dim,T>>(cart));
		static_cast<ie_ghost<dim,T>*>(this)->operator=(static_cast<ie_ghost<dim,T>>(cart));

		sub_domains = cart.sub_domains;
		box_nn_processor = cart.box_nn_processor;
		fine_s = cart.fine_s;
		gr = cart.gr;
		cd = cart.cd;
		domain = cart.domain;
		std::copy(cart.spacing,cart.spacing+3,spacing);

		//! Runtime virtual cluster
		v_cl = cart.v_cl;

		ghost = cart.ghost;

		bbox = cart.bbox;
		ss_box = cart.ss_box;

		for (size_t i = 0 ; i < dim ; i++)
			bc[i] = cart.bc[i];

		return *this;
	}

	/*! \brief Copy the element, move semantic
	 *
	 * \param cart element to copy
	 *
	 */
	CartDecomposition<dim,T,Memory> & operator=(CartDecomposition && cart)
	{
		static_cast<ie_loc_ghost<dim,T>*>(this)->operator=(static_cast<ie_loc_ghost<dim,T>*>(cart));
		static_cast<nn_prcs<dim,T>*>(this)->operator=(static_cast<nn_prcs<dim,T>*>(cart));
		static_cast<ie_ghost<dim,T>*>(this)->operator=(static_cast<ie_ghost<dim,T>*>(cart));

		sub_domains.swap(cart.sub_domains);
		box_nn_processor.swap(cart.box_nn_processor);
		fine_s.swap(cart.fine_s);
		gr = cart.gr;
		cd = cart.cd;
		domain = cart.domain;
		std::copy(cart.spacing,cart.spacing+3,spacing);

		//! Runtime virtual cluster
		v_cl = cart.v_cl;

		ghost = cart.ghost;

		cart.bbox = bbox;
		cart.ss_box = ss_box;

		for (size_t i = 0 ; i < dim ; i++)
			cart.bc[i] = bc[i];

		return *this;
	}

	/*! \brief The default grid size
	 *
	 *  The default grid is always an isotropic grid that adapt with the number of processors,
	 *  it define in how many cell it will be divided the space for a particular required minimum
	 *  number of sub-domain
	 *
	 */
	static size_t getDefaultGrid(size_t n_sub)
	{
		// Calculate the number of sub-sub-domain on
		// each dimension
		return openfpm::math::round_big_2(pow(n_sub, 1.0 / dim));
	}

	/*! \brief Given a point return in which processor the particle should go
	 *
	 * \return processorID
	 *
	 */
	template<typename Mem, typename ofb> size_t inline processorID(encapc<1, Point<dim,T>, Mem> p)
	{
		return fine_s.get(cd.template getCell<ofb>(p));
	}

	/*! \brief Given a point return in which processor the particle should go
	 *
	 * \return processorID
	 *
	 */
	size_t inline processorID(const Point<dim,T> &p) const
	{
		return fine_s.get(cd.getCell(p));
	}

	/*! \brief Given a point return in which processor the particle should go
	 *
	 * \return processorID
	 *
	 */
	size_t inline processorID(const T (&p)[dim]) const
	{
		return fine_s.get(cd.getCell(p));
	}

	/*! \brief Given a point return in which processor the particle should go
	 *
	 * Boundary conditions are considered
	 *
	 * \return processorID
	 *
	 */
	template<typename Mem> size_t inline processorIDBC(encapc<1, Point<dim,T>, Mem> p)
	{
		Point<dim,T> pt = p;
		applyPointBC(pt);

		return fine_s.get(cd.getCell(pt));
	}

	/*! \brief Given a point return in which processor the particle should go
	 *
	 * Boundary conditions are considered
	 *
	 * \return processorID
	 *
	 */
	template<typename ofb> size_t inline processorIDBC(const Point<dim,T> &p) const
	{
		Point<dim,T> pt = p;
		applyPointBC(pt);

		return fine_s.get(cd.getCell(p));
	}

	/*! \brief Given a point return in which processor the particle should go
	 *
	 * Boundary consition are considered
	 *
	 * \return processorID
	 *
	 */
	template<typename ofb> size_t inline processorIDBC(const T (&p)[dim]) const
	{
		Point<dim,T> pt = p;
		applyPointBC(pt);

		return fine_s.get(cd.getCell(p));
	}

	/*! \brief Get the smallest subdivision of the domain on each direction
	 *
	 * \return a box p1 is set to zero
	 *
	 */
	const ::Box<dim,T> & getSmallestSubdivision()
	{
		return ss_box;
	}

	/*! \brief Get the periodicity on i dimension
	 *
	 * \param i dimension
	 *
	 * \return the periodicity in direction i
	 *
	 */
	size_t isPeriodic(size_t i)
	{
		return bc[i];
	}

	/*! \brief Set the parameter of the decomposition
	 *
	 * \param div_ storing into how many domain to decompose on each dimension
	 * \param domain_ domain to decompose
	 *
	 */
	void setParameters(const size_t (& div_)[dim], ::Box<dim,T> domain_, const size_t (& bc)[dim] ,const Ghost<dim,T> & ghost)
	{
		// set the boundary conditions
		for (size_t i = 0 ; i < dim ; i++)
			this->bc[i] = bc[i];

		// set the ghost
		this->ghost = ghost;

		// Set the decomposition parameters
		gr.setDimensions(div_);
		domain = domain_;
		cd.setDimensions(domain, div_, 0);

		// init distribution
		dist.createCartGraph(gr, domain);

	}

	/*! \brief Start decomposition
	 *
	 */
	void decompose()
	{
		computeCommunicationAndMigrationCosts(1);

		dist.decompose();

<<<<<<< HEAD
		//createSubdomains(v_cl);
=======
		createSubdomains(v_cl,bc);
>>>>>>> 8eb4ab81
	}

	/*! \brief Refine the decomposition, available only for ParMetis distribution, for Metis it is a null call
	 *
	 */
	void rebalance()
	{
		computeCommunicationAndMigrationCosts(1);

		dist.refine();
	}

	/*! \brief Refine the decomposition, available only for ParMetis distribution, for Metis it is a null call
	 *
	 * \return true if the re-balance has been executed, false otherwise
	 */
	bool rebalance(DLB & dlb)
	{
		// if the DLB heuristic to use is the "Unbalance Threshold" get unbalance percentage
		if (dlb.getHeurisitc() == DLB::Heuristic::UNBALANCE_THRLD)
		{
			float unbalance = dist.getUnbalance();
			dlb.setUnbalance(unbalance);
			if (v_cl.getProcessUnitID() == 0)
			{
				std::cout << std::setprecision(3) << unbalance << "\n";
			}
		}

		if (dlb.rebalanceNeeded())
		{
			computeCommunicationAndMigrationCosts(dlb.getNTimeStepSinceDLB());
			dist.refine();
			return true;
		}
		return false;
	}

	/*! \brief Get the current un-balance value
	 *
	 * \return the un-balance percentage value
	 */
	float getUnbalance()
	{
		return dist.getUnbalance();
	}

	/*! \brief Compute the processor load counting the total weights of its vertices
	 *
	 * \return the current processor load
	 */
	size_t getProcessorLoad()
	{
		return dist.getProcessorLoad();
	}

	/*! \brief function that return the position of the cell in the space
	 *
	 * \param id vertex id
	 * \param pos vector that will contain x, y, z
	 *
	 */
	inline void getSubSubDomainPosition(size_t id, T (&pos)[dim])
	{
		dist.getSubSubDomainPosition(id, pos);
	}

	/*! \brief Get the number of sub-sub-domains in this sub-graph
	 *
	 * @return number of sub-sub-domains in this sub-graph
	 */
	size_t getNSubSubDomains()
	{
		return dist.getNSubSubDomains();
	}

	/*! \brief function that set the weight of the vertex
	 *
	 * \param id vertex id
	 *
	 */
	inline void setSubSubDomainComputationCost(size_t id, size_t weight)
	{
		dist.setComputationCost(id, weight);
	}

	/*! \brief function that set the weight of the vertex
	 *
	 * \param id vertex id
	 *
	 */
	inline size_t getSubSubDomainComputationCost(size_t id)
	{
		return dist.getComputationCost(id);
	}

	/*! \brief Operator to access the size of the sub-graph
	 *
	 * \return the size of the subgraph
	 */
	size_t subSize()
	{
		return dist.subSize();
	}

	/*! \brief Get the number of local sub-domains
	 *
	 * \return the number of sub-domains
	 *
	 */
	size_t getNLocalHyperCube()
	{
		return sub_domains.size();
	}

	/*! \brief Get the local sub-domain
	 *
	 * \param i (each local processor can have more than one sub-domain)
	 * \return the sub-domain
	 *
	 */
	SpaceBox<dim, T> getLocalHyperCube(size_t lc)
	{
		// Create a space box
		SpaceBox<dim, T> sp;

		// fill the space box

		for (size_t k = 0; k < dim; k++)
		{
			// create the SpaceBox Low and High
			sp.setLow(k, sub_domains.template get<Box::p1>(lc)[k]);
			sp.setHigh(k, sub_domains.template get<Box::p2>(lc)[k]);
		}

		return sp;
	}

	/*! \brief Get the local sub-domain with ghost extension
	 *
	 * \param i (each local processor can have more than one sub-domain)
	 * \return the sub-domain
	 *
	 */
	SpaceBox<dim, T> getSubDomainWithGhost(size_t lc)
	{
		// Create a space box
		SpaceBox<dim, T> sp = sub_domains.get(lc);

		// enlarge with ghost
		sp.enlarge(ghost);

		return sp;
	}

	/*! \brief Return the box of the physical domain
	 *
	 * \return The physical domain box
	 *
	 */
	const ::Box<dim,T> & getDomain()
	{
		return domain;
	}

	/*! \brief Check if the particle is local
	 *
	 * \warning if the particle id outside the domain the result is unreliable
	 *
	 * \param p object position
	 *
	 * \return true if it is local
	 *
	 */
	template<typename Mem> bool isLocal(const encapc<1, Point<dim, T>, Mem> p) const
	{
		return processorID<Mem>(p) == v_cl.getProcessUnitID();
	}

	/*! \brief Check if the particle is local
	 *
	 * \warning if the particle id outside the domain the result is unreliable
	 *
	 * \param p object position
	 *
	 * \return true if it is local
	 *
	 */
	bool isLocal(const T (&pos)[dim]) const
	{
		return processorID(pos) == v_cl.getProcessUnitID();
	}

	/*! \brief Check if the particle is local considering boundary conditions
	 *
	 * \warning if the particle id outside the domain and non periodic the result
	 *          is unreliable
	 *
	 *
	 * \param p object position
	 *
	 * \return true if it is local
	 *
	 */
	template<typename Mem> bool isLocalBC(const encapc<1, Point<dim,T>, Mem> p, const size_t (& bc)[dim]) const
	{
		Point<dim,T> pt = p;

		for (size_t i = 0 ; i < dim ; i++)
		{
			if (bc[i] == PERIODIC)
				pt.get(i) = openfpm::math::periodic_l(p.template get<0>()[i],domain.getHigh(i),domain.getLow(i));
		}

		return processorID<Mem>(pt) == v_cl.getProcessUnitID();
	}

	/*! \brief Check if the particle is local considering boundary conditions
	 *
	 * \param p object position
	 *
	 * \return true if it is local
	 *
	 */
	bool isLocalBC(const T (&p)[dim], const size_t (& bc)[dim]) const
	{
		Point<dim,T> pt = p;

		for (size_t i = 0 ; i < dim ; i++)
		{
			if (bc[i] == PERIODIC)
				pt.get(i) = openfpm::math::periodic_l(p[i],domain.getHigh(i),domain.getLow(i));
		}

		return processorID(pt) == v_cl.getProcessUnitID();
	}


	/*! \brief Return the bounding box containing union of all the sub-domains for the local processor
	 *
	 * \return The bounding box
	 *
	 */
	::Box<dim, T> & getProcessorBounds()
	{
		return bbox;
	}


	/*! \brief Return the ghost
	 *
	 *
	 */
	const Ghost<dim,T> & getGhost() const
	{
		return ghost;
	}

	////////////// Functions to get decomposition information ///////////////

	/*! \brief Write the decomposition as VTK file
	 *
	 * The function generate several files
	 *
	 * * subdomains_X.vtk domain for the local processor (X) as union of sub-domain
	 * * subdomains_adjacent_X.vtk sub-domains adjacent to the local processor (X)
	 * * internal_ghost_X.vtk Internal ghost boxes for the local processor (X)
	 * * external_ghost_X.vtk External ghost boxes for the local processor (X)
	 * * local_internal_ghost_X.vtk internal local ghost boxes for the local processor (X)
	 * * local_external_ghost_X.vtk external local ghost boxes for the local processor (X)
	 *
	 * where X is the local processor rank
	 *
	 * \param output directory where to write the files
	 *
	 */
	bool write(std::string output) const
	{
		//! subdomains_X.vtk domain for the local processor (X) as union of sub-domain
		VTKWriter<openfpm::vector<::SpaceBox<dim, T>>, VECTOR_BOX> vtk_box1;
		vtk_box1.add(sub_domains);
		vtk_box1.write(output + std::string("subdomains_") + std::to_string(v_cl.getProcessUnitID()) + std::string(".vtk"));

		nn_prcs<dim, T>::write(output);
		ie_ghost<dim, T>::write(output, v_cl.getProcessUnitID());
		ie_loc_ghost<dim, T>::write(output, v_cl.getProcessUnitID());

		return true;
	}

	/*! \brief Get the Virtual Cluster machine
	 *
	 * \return the Virtual cluster machine
	 *
	 */
	Vcluster & getVC() const
	{
#ifdef SE_CLASS2
		check_valid(this,8);
#endif
		return v_cl;
	}

	/*! \brief function to check the consistency of the information of the decomposition
	 *
	 * \return false if is inconsistent
	 *
	 */
	bool check_consistency()
	{
		if (ie_loc_ghost<dim, T>::check_consistency(getNLocalHyperCube()) == false)
			return false;

		return true;
	}

	/*! \brief Print subdomains, external and internal ghost boxes
	 *
	 */
	void debugPrint()
	{
		std::cout << "Subdomains\n";
		for (size_t p = 0; p < sub_domains.size(); p++)
		{
			std::cout << ::SpaceBox<dim, T>(sub_domains.get(p)).toString() << "\n";
		}

		std::cout << "External ghost box\n";

		for (size_t p = 0; p<nn_prcs < dim, T>::getNNProcessors(); p++)
		{
			for (size_t i = 0; i<ie_ghost < dim, T>::getProcessorNEGhost(p); i++)
			{
				std::cout << ie_ghost<dim, T>::getProcessorEGhostBox(p, i).toString() << "   prc=" << nn_prcs<dim, T>::IDtoProc(p) << "   id=" << ie_ghost<dim, T>::getProcessorEGhostId(p, i) << "\n";
			}
		}

		std::cout << "Internal ghost box\n";

		for (size_t p = 0; p<nn_prcs < dim, T>::getNNProcessors(); p++)
		{
			for (size_t i = 0; i<ie_ghost < dim, T>::getProcessorNIGhost(p); i++)
			{
				std::cout << ie_ghost<dim, T>::getProcessorIGhostBox(p, i).toString() << "   prc=" << nn_prcs<dim, T>::IDtoProc(p) << "   id=" << ie_ghost<dim, T>::getProcessorIGhostId(p, i) << "\n";
			}
		}
	}

	/*! \brief Check if the CartDecomposition contain the same information
	 *
	 * \param ele Element to check
	 *
	 */
	bool is_equal(CartDecomposition<dim,T,Memory> & cart)
	{
		if (static_cast<ie_loc_ghost<dim,T>*>(this)->is_equal(static_cast<ie_loc_ghost<dim,T>&>(cart)) == false)
			return false;

		if (static_cast<nn_prcs<dim,T>*>(this)->is_equal(static_cast<nn_prcs<dim,T>&>(cart)) == false)
			return false;

		if (static_cast<ie_ghost<dim,T>*>(this)->is_equal(static_cast<ie_ghost<dim,T>&>(cart)) == false)
			return false;

		if (sub_domains != cart.sub_domains)
			return false;

		if (box_nn_processor != cart.box_nn_processor)
			return false;

		if (fine_s != cart.fine_s)
			return false;

		if (gr != cart.gr)
			return false;

		if (cd != cart.cd)
			return false;

		if (domain != cart.domain)
			return false;

		if (meta_compare<T[dim]>::meta_compare_f(cart.spacing,spacing) == false)
			return false;

		if (ghost != cart.ghost)
			return false;

		return true;
	}

	/*! \brief Check if the CartDecomposition contain the same information with the exception of the ghost part
	 * It is anyway required that the ghost come from the same sub-domains decomposition
	 *
	 * \param ele Element to check
	 *
	 */
	bool is_equal_ng(CartDecomposition<dim,T,Memory> & cart)
	{
		if (static_cast<ie_loc_ghost<dim,T>*>(this)->is_equal_ng(static_cast<ie_loc_ghost<dim,T>&>(cart)) == false)
			return false;

		if (static_cast<nn_prcs<dim,T>*>(this)->is_equal(static_cast<nn_prcs<dim,T>&>(cart)) == false)
			return false;

		if (static_cast<ie_ghost<dim,T>*>(this)->is_equal_ng(static_cast<ie_ghost<dim,T>&>(cart)) == false)
			return false;

		if (sub_domains != cart.sub_domains)
			return false;

		if (box_nn_processor != cart.box_nn_processor)
			return false;

		if (fine_s != cart.fine_s)
			return false;

		if (gr != cart.gr)
			return false;

		if (cd != cart.cd)
			return false;

		if (domain != cart.domain)
			return false;

		if (meta_compare<T[dim]>::meta_compare_f(cart.spacing,spacing) == false)
			return false;

		return true;
	}

	/*! \brief Return the distribution object
	 *
	 * \return the distribution object
	 *
	 */
	Distribution & getDistribution()
	{
		return dist;
	}
};


#endif<|MERGE_RESOLUTION|>--- conflicted
+++ resolved
@@ -399,8 +399,6 @@
 		}
 	}
 
-<<<<<<< HEAD
-=======
 
 	/*! \brief It copy the sub-domains into another CartesianDecomposition object extending them
 	 *
@@ -517,7 +515,6 @@
 		cart.cd.setDimensions(cd,ext);
 	}
 
->>>>>>> 8eb4ab81
 public:
 
 	static constexpr int dims = dim;
@@ -707,67 +704,7 @@
 	 *
 	 *
 	 \verbatim
-<<<<<<< HEAD
-
-	 +----------------------------------------------------+
-	 |                                                    |
-	 |                 Processor 8                        |
-	 |                 Sub-domain 0                       +-----------------------------------+
-	 |                                                    |                                   |
-	 |                                                    |                                   |
-	 ++--------------+---+---------------------------+----+        Processor 9                |
-	 |              |   |     B8_0                  |    |        Subdomain 0                |
-	 |              +------------------------------------+                                   |
-	 |              |   |                           |    |                                   |
-	 |              |   |  XXXXXXXXXXXXX XX         |B9_0|                                   |
-	 |              | B |  X Processor 10 X         |    |                                   |
-	 | Processor 5  | 5 |  X Sub-domain 0 X         |    |                                   |
-	 | Subdomain 0  | _ |  X              X         +----------------------------------------+
-	 |              | 0 |  XXXXXXXXXXXXXXXX         |    |                                   |
-	 |              |   |                           |    |                                   |
-	 |              |   |                           |    |        Processor 9                |
-	 |              |   |                           |B9_1|        Subdomain 1                |
-	 |              |   |                           |    |                                   |
-	 |              |   |                           |    |                                   |
-	 |              |   |                           |    |                                   |
-	 +--------------+---+---------------------------+----+                                   |
-														 |                                   |
-														 +-----------------------------------+
-
-	 \endverbatim
-
-	 and also
-	 G8_0 G9_0 G9_1 G5_0 (External ghost boxes)
-
-	 \verbatim
-
-	 +----------------------------------------------------+
-	 |                                                    |
-	 |                 Processor 8                        |
-	 |                 Sub-domain 0                       +-----------------------------------+
-	 |           +---------------------------------------------+                              |
-	 |           |         G8_0                           |    |                              |
-	 ++--------------+------------------------------------+    |   Processor 9                |
-	 |          |   |                                    |    |   Subdomain 0                |
-	 |          |   |                                    |G9_0|                              |
-	 |          |   |                                    |    |                              |
-	 |          |   |      XXXXXXXXXXXXX XX              |    |                              |
-	 |          |   |      X Processor 10 X              |    |                              |
-	 | Processor|5  |      X Sub-domain 0 X              |    |                              |
-	 | Subdomain|0  |      X              X              +-----------------------------------+
-	 |          |   |      XXXXXXXXXXXXXXXX              |    |                              |
-	 |          | G |                                    |    |                              |
-	 |          | 5 |                                    |    |   Processor 9                |
-	 |          | | |                                    |    |   Subdomain 1                |
-	 |          | 0 |                                    |G9_1|                              |
-	 |          |   |                                    |    |                              |
-	 |          |   |                                    |    |                              |
-	 +--------------+------------------------------------+    |                              |
-				 |                                        |    |                              |
-				 +----------------------------------------+----+------------------------------+
-
-
-=======
+
 +----------------------------------------------------+
 |                                                    |
 |                 Processor 8                        |
@@ -823,7 +760,7 @@
 +---------------------+------------------------------------+    |                              |
                   |                                        |    |                              |
                   +----------------------------------------+----+------------------------------+
->>>>>>> 8eb4ab81
+
 	 \endverbatim
 
 	 *
@@ -833,20 +770,7 @@
 	 *
 	 *
 	 \verbatim
-<<<<<<< HEAD
-					  ^ p2[1]
-					  |
-					  |
-				 +----+----+
-				 |         |
-				 |         |
-	  p1[0]<-----+         +----> p2[0]
-				 |         |
-				 |         |
-				 +----+----+
-					  |
-					  v  p1[1]
-=======
+
 	 	 	 	 	 ^ p2[1]
 	 	 	 	 	 |
 	 	 	 	 	 |
@@ -859,7 +783,6 @@
 	 	 	 	+----+----+
 	 	 	 	 	 |
 	 	 	 	 	 v  p1[1]
->>>>>>> 8eb4ab81
 
 	 \endverbatim
 
@@ -1264,11 +1187,7 @@
 
 		dist.decompose();
 
-<<<<<<< HEAD
-		//createSubdomains(v_cl);
-=======
 		createSubdomains(v_cl,bc);
->>>>>>> 8eb4ab81
 	}
 
 	/*! \brief Refine the decomposition, available only for ParMetis distribution, for Metis it is a null call
