--- conflicted
+++ resolved
@@ -219,10 +219,6 @@
 		{
 			grid_key_dx<dim> tmp = anom.get(i).subsub + shift;
 			anom_lin.add();
-<<<<<<< HEAD
-			grid_key_dx<dim> tmp = anom.get(i).subsub + shift;
-=======
->>>>>>> 40b251b4
 			anom_lin.last().subsub = gs.LinId(tmp);
 
 			long int self_cell = -1;
@@ -285,11 +281,7 @@
 			dom_cells_lin.clear();
 			for (size_t i = 0 ; i < dom_cells.size() ; i++)
 			{
-<<<<<<< HEAD
-				grid_key_dx<dim> tmp = dom_cells.get(i) + shift;
-=======
 				grid_key_dx<dim> tmp =  dom_cells.get(i) + shift;
->>>>>>> 40b251b4
 				dom_cells_lin.add(gs.LinId(tmp));
 			}
 
