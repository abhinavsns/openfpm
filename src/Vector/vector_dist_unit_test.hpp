/*
 * vector_dist_unit_test.hpp
 *
 *  Created on: Mar 6, 2015
 *      Author: Pietro Incardona
 */

#ifndef VECTOR_DIST_UNIT_TEST_HPP_
#define VECTOR_DIST_UNIT_TEST_HPP_

#include <random>
#include "Vector/vector_dist.hpp"
#include "data_type/aggregate.hpp"
#include "Vector/performance/vector_dist_performance_common.hpp"

/*! \brief Count the total number of particles
 *
 * \param vd distributed vector
 * \param bc boundary conditions
 *
 */
template<unsigned int dim> size_t total_n_part_lc(vector_dist<dim,float, Point_test<float>, CartDecomposition<dim,float> > & vd, size_t (& bc)[dim])
{
	Vcluster & v_cl = vd.getVC();
	auto it2 = vd.getDomainIterator();
	const CartDecomposition<3,float> & ct = vd.getDecomposition();

	bool noOut = true;

	size_t cnt = 0;
	while (it2.isNext())
	{
		auto key = it2.get();

		noOut &= ct.isLocal(vd.getPos(key));

		cnt++;

		++it2;
	}

	BOOST_REQUIRE_EQUAL(noOut,true);

	//
	v_cl.sum(cnt);
	v_cl.execute();

	return cnt;
}

/*! \brief Count local and non local
 *
 * \param vd distributed vector
 * \param it iterator
 * \param bc boundary conditions
 * \param box domain box
 * \param dom_ext domain + ghost box
 * \param l_cnt local particles counter
 * \param nl_cnt non local particles counter
 * \param n_out out of domain + ghost particles counter
 *
 */
template<unsigned int dim,typename vector_dist> inline void count_local_n_local(vector_dist & vd, vector_dist_iterator & it, size_t (& bc)[dim] , Box<dim,float> & box, Box<dim,float> & dom_ext, size_t & l_cnt, size_t & nl_cnt, size_t & n_out)
{
	const CartDecomposition<dim,float> & ct = vd.getDecomposition();

	while (it.isNext())
	{
		auto key = it.get();
		// Check if it is in the domain
		if (box.isInsideNP(vd.getPos(key)) == true)
		{
			// Check if local
			if (ct.isLocalBC(vd.getPos(key),bc) == true)
				l_cnt++;
			else
				nl_cnt++;
		}
		else
		{
			nl_cnt++;
		}

		Point<dim,float> xp = vd.getPos(key);

		// Check that all particles are inside the Domain + Ghost part
		if (dom_ext.isInside(xp) == false)
				n_out++;

		++it;
	}
}

BOOST_AUTO_TEST_SUITE( vector_dist_test )

void print_test(std::string test, size_t sz)
{
	if (create_vcluster().getProcessUnitID() == 0)
		std::cout << test << " " << sz << "\n";
}

void Test2D_ghost(Box<2,float> & box)
{
	// Communication object
	Vcluster & v_cl = create_vcluster();

	typedef Point_test<float> p;

	// Get the default minimum number of sub-sub-domain per processor (granularity of the decomposition)
	size_t n_sub = 64 * v_cl.getProcessingUnits();
	// Convert the request of having a minimum n_sub number of sub-sub domain into grid decompsition of the space
	size_t sz = CartDecomposition<2,float>::getDefaultGrid(n_sub);

	//! [Create a vector of elements distributed on a grid like way]

	size_t g_div[]= {sz,sz};

	// number of particles
	size_t np = sz * sz;

	// Calculate the number of elements this processor is going to obtain
	size_t p_np = np / v_cl.getProcessingUnits();

	// Get non divisible part
	size_t r = np % v_cl.getProcessingUnits();

	// Get the offset
	size_t offset = v_cl.getProcessUnitID() * p_np + std::min(v_cl.getProcessUnitID(),r);

	// Distribute the remain elements
	if (v_cl.getProcessUnitID() < r)
		p_np++;

	// Create a grid info
	grid_sm<2,void> g_info(g_div);

	// Calculate the grid spacing
	Point<2,float> spacing = box.getP2() - box.getP1();
	spacing = spacing / g_div;

	// middle spacing
	Point<2,float> m_spacing = spacing / 2.0;

	// set the ghost based on the radius cut off (make just a little bit smaller than the spacing)
	Ghost<2,float> g(spacing.get(0) - spacing .get(0) * 0.0001);

	// Boundary conditions
	size_t bc[2]={NON_PERIODIC,NON_PERIODIC};

	// Vector of particles
	vector_dist<2,float, Point_test<float> > vd(g_info.size(),box,bc,g);

	// size_t
	size_t cobj = 0;

	grid_key_dx_iterator_sp<2> it(g_info,offset,offset+p_np-1);
	auto v_it = vd.getIterator();

	while (v_it.isNext() && it.isNext())
	{
		auto key = it.get();
		auto key_v = v_it.get();

		// set the particle position

		vd.getPos(key_v)[0] = key.get(0) * spacing[0] + m_spacing[0] + box.getLow(0);
		vd.getPos(key_v)[1] = key.get(1) * spacing[1] + m_spacing[1] + box.getLow(1);

		cobj++;

		++v_it;
		++it;
	}

	//! [Create a vector of elements distributed on a grid like way]

	// Both iterators must signal the end, and the number of elements in the vector, must the equal to the
	// predicted one
	BOOST_REQUIRE_EQUAL(v_it.isNext(),false);
	BOOST_REQUIRE_EQUAL(it.isNext(),false);
	BOOST_REQUIRE_EQUAL(cobj,p_np);

	//! [Redistribute the particles and sync the ghost properties]

	vd.write("debug_before");

	// redistribute the particles according to the decomposition
	vd.map();

	vd.write("debug_after");
	vd.getDecomposition().write("debug_decomposition");

	auto v_it2 = vd.getIterator();

	while (v_it2.isNext())
	{
		auto key = v_it2.get();

		// fill with the processor ID where these particle live
		vd.getProp<p::s>(key) = vd.getPos(key)[0] + vd.getPos(key)[1] * 16.0f;
		vd.getProp<p::v>(key)[0] = v_cl.getProcessUnitID();
		vd.getProp<p::v>(key)[1] = v_cl.getProcessUnitID();
		vd.getProp<p::v>(key)[2] = v_cl.getProcessUnitID();

		++v_it2;
	}

	// do a ghost get
	vd.ghost_get<p::s,p::v>();

	//! [Redistribute the particles and sync the ghost properties]

	// Get the decomposition
	const auto & dec = vd.getDecomposition();

	// Get the ghost external boxes
	openfpm::vector<size_t> vb(dec.getNEGhostBox());

	// Get the ghost iterator
	auto g_it = vd.getGhostIterator();

	size_t n_part = 0;

	// Check if the ghost particles contain the correct information
	while (g_it.isNext())
	{
		auto key = g_it.get();

		// Check the received data
		BOOST_REQUIRE_EQUAL(vd.getPos(key)[0] + vd.getPos(key)[1] * 16.0f,vd.getProp<p::s>(key));

		bool is_in = false;
		size_t b = 0;
		size_t lb = 0;

		// check if the received data are in one of the ghost boxes
		for ( ; b < dec.getNEGhostBox() ; b++)
		{
			Point<2,float> xp = vd.getPos(key);

			if (dec.getEGhostBox(b).isInside(xp) == true )
			{
				is_in = true;

				// Add
				vb.get(b)++;
				lb = b;
			}
		}
		BOOST_REQUIRE_EQUAL(is_in,true);

		// Check that the particle come from the correct processor
		BOOST_REQUIRE_EQUAL(vd.getProp<p::v>(key)[0],dec.getEGhostBoxProcessor(lb));

		n_part++;
		++g_it;
	}

	if (v_cl.getProcessingUnits() > 1)
	{
		BOOST_REQUIRE(n_part != 0);
	}

    CellDecomposer_sm<2,float,shift<2,float>> cd(SpaceBox<2,float>(box),g_div,0);

	for (size_t i = 0 ; i < vb.size() ; i++)
	{
		// Calculate how many particle should be in the box
		size_t n_point = cd.getGridPoints(dec.getEGhostBox(i)).getVolumeKey();

		BOOST_REQUIRE_EQUAL(n_point,vb.get(i));
	}
}

BOOST_AUTO_TEST_CASE( vector_dist_ghost )
{
	Box<2,float> box({0.0,0.0},{1.0,1.0});
	Test2D_ghost(box);

	Box<2,float> box2({-1.0,-1.0},{2.5,2.5});
	Test2D_ghost(box2);
}

void print_test_v(std::string test, size_t sz)
{
	if (create_vcluster().getProcessUnitID() == 0)
		std::cout << test << " " << sz << "\n";
}

long int decrement(long int k, long int step)
{
	if (k <= 32)
	{
		return 1;
	}
	else if (k - 2*step+1 <= 0)
	{
		return k - 32;
	}
	else
		return step;
}

BOOST_AUTO_TEST_CASE( vector_dist_iterator_test_use_2d )
{
	Vcluster & v_cl = create_vcluster();

    // set the seed
	// create the random generator engine
	std::srand(v_cl.getProcessUnitID());
    std::default_random_engine eg;
    std::uniform_real_distribution<float> ud(0.0f, 1.0f);

    long int k = 524288 * v_cl.getProcessingUnits();

	long int big_step = k / 4;
	big_step = (big_step == 0)?1:big_step;

	print_test_v( "Testing 2D vector k<=",k);

	// 2D test
	for ( ; k >= 2 ; k-= decrement(k,big_step) )
	{
		BOOST_TEST_CHECKPOINT( "Testing 2D vector k=" << k );

		//! [Create a vector of random elements on each processor 2D]

		Box<2,float> box({0.0,0.0},{1.0,1.0});

		// Boundary conditions
		size_t bc[2]={NON_PERIODIC,NON_PERIODIC};

		vector_dist<2,float, Point_test<float> > vd(k,box,bc,Ghost<2,float>(0.0));

		auto it = vd.getIterator();

		while (it.isNext())
		{
			auto key = it.get();

			vd.getPos(key)[0] = ud(eg);
			vd.getPos(key)[1] = ud(eg);

			++it;
		}

		vd.map();

		//! [Create a vector of random elements on each processor 2D]

		// Check if we have all the local particles
		size_t cnt = 0;
		const CartDecomposition<2,float> & ct = vd.getDecomposition();
		auto it2 = vd.getIterator();

		while (it2.isNext())
		{
			auto key = it2.get();

			// Check if local
			BOOST_REQUIRE_EQUAL(ct.isLocal(vd.getPos(key)),true);

			cnt++;

			++it2;
		}

		//
		v_cl.sum(cnt);
		v_cl.execute();
		BOOST_REQUIRE_EQUAL((long int)cnt,k);
	}
}

BOOST_AUTO_TEST_CASE( vector_dist_iterator_test_use_3d )
{
	Vcluster & v_cl = create_vcluster();

    // set the seed
	// create the random generator engine
	std::srand(v_cl.getProcessUnitID());
    std::default_random_engine eg;
    std::uniform_real_distribution<float> ud(0.0f, 1.0f);

    long int k = 524288 * v_cl.getProcessingUnits();

	long int big_step = k / 4;
	big_step = (big_step == 0)?1:big_step;

	print_test_v( "Testing 3D vector k<=",k);

	// 3D test
	for ( ; k >= 2 ; k-= decrement(k,big_step) )
	{
		BOOST_TEST_CHECKPOINT( "Testing 3D vector k=" << k );

		//! [Create a vector of random elements on each processor 3D]

		Box<3,float> box({0.0,0.0,0.0},{1.0,1.0,1.0});

		// Boundary conditions
		size_t bc[3]={NON_PERIODIC,NON_PERIODIC,NON_PERIODIC};

		vector_dist<3,float, Point_test<float> > vd(k,box,bc,Ghost<3,float>(0.0));

		auto it = vd.getIterator();

		while (it.isNext())
		{
			auto key = it.get();

			vd.getPos(key)[0] = ud(eg);
			vd.getPos(key)[1] = ud(eg);
			vd.getPos(key)[2] = ud(eg);

			++it;
		}

		vd.map();

		//! [Create a vector of random elements on each processor 3D]

		// Check if we have all the local particles
		size_t cnt = 0;
		const CartDecomposition<3,float> & ct = vd.getDecomposition();
		auto it2 = vd.getIterator();

		while (it2.isNext())
		{
			auto key = it2.get();

			// Check if local
			BOOST_REQUIRE_EQUAL(ct.isLocal(vd.getPos(key)),true);

			cnt++;

			++it2;
		}

		//
		v_cl.sum(cnt);
		v_cl.execute();
		BOOST_REQUIRE_EQUAL(cnt,(size_t)k);
	}
}


BOOST_AUTO_TEST_CASE( vector_dist_iterator_fixed_dec_3d )
{
	Vcluster & v_cl = create_vcluster();

    // set the seed
	// create the random generator engine
	std::srand(v_cl.getProcessUnitID());
    std::default_random_engine eg;
    std::uniform_real_distribution<float> ud(0.0f, 1.0f);

    long int k = 52428 * v_cl.getProcessingUnits();

	long int big_step = k / 4;
	big_step = (big_step == 0)?1:big_step;

	print_test_v( "Testing 3D vector copy decomposition k<=",k);

	// 3D test
	for ( ; k >= 2 ; k-= decrement(k,big_step) )
	{
		BOOST_TEST_CHECKPOINT( "Testing 3D vector copy decomposition k=" << k );

		Box<3,float> box({0.0,0.0,0.0},{1.0,1.0,1.0});

		// Boundary conditions
		size_t bc[3]={NON_PERIODIC,NON_PERIODIC,NON_PERIODIC};

		vector_dist<3,float, aggregate<double,double> > vd(k,box,bc,Ghost<3,float>(0.05));
		vector_dist<3,float, aggregate<double,double> > vd2(vd.getDecomposition(),k);

		auto it = vd.getIterator();

		while (it.isNext())
		{
			auto key = it.get();

			vd.getPos(key)[0] = ud(eg);
			vd.getPos(key)[1] = ud(eg);
			vd.getPos(key)[2] = ud(eg);

			vd2.getPos(key)[0] = vd.getPos(key)[0];
			vd2.getPos(key)[1] = vd.getPos(key)[1];
			vd2.getPos(key)[2] = vd.getPos(key)[2];

			++it;
		}

		vd.map();
		vd2.map();

		vd.ghost_get();
		vd2.ghost_get();

		auto NN = vd.getCellList(0.05);
		auto NN2 = vd2.getCellList(0.05);

		cross_calc<3,0>(NN,NN2,vd,vd2);
		cross_calc<3,1>(NN,NN,vd,vd);


		auto it3 = vd.getIterator();

		while (it3.isNext())
		{
			auto key = it3.get();

			BOOST_REQUIRE_EQUAL(vd.getProp<0>(key),vd.getProp<1>(key));

			++it3;
		}
	}
}

BOOST_AUTO_TEST_CASE( vector_dist_periodic_test_use_2d )
{
	Vcluster & v_cl = create_vcluster();

    // set the seed
	// create the random generator engine
	std::srand(v_cl.getProcessUnitID());
    std::default_random_engine eg;
    std::uniform_real_distribution<float> ud(0.0f, 1.0f);

    long int k = 524288 * v_cl.getProcessingUnits();

	long int big_step = k / 4;
	big_step = (big_step == 0)?1:big_step;

	print_test_v( "Testing 2D periodic vector k<=",k);

	// 2D test
	for ( ; k >= 2 ; k-= decrement(k,big_step) )
	{
		BOOST_TEST_CHECKPOINT( "Testing 2D periodic vector k=" << k );

		Box<2,float> box({0.0,0.0},{1.0,1.0});

		// Boundary conditions
		size_t bc[2]={PERIODIC,PERIODIC};

		// factor
		float factor = pow(create_vcluster().getProcessingUnits()/2.0f,1.0f/3.0f);

		// ghost
		Ghost<2,float> ghost(0.01 / factor);

		// ghost2 (a little bigger because of round off error)
		Ghost<2,float> ghost2(0.05001 / factor);

		// Distributed vector
		vector_dist<2,float, Point_test<float> > vd(k,box,bc,ghost);

		auto it = vd.getIterator();

		while (it.isNext())
		{
			auto key = it.get();

			vd.getPos(key)[0] = ud(eg);
			vd.getPos(key)[1] = ud(eg);

			++it;
		}

		vd.map();

		// sync the ghost, only the property zero
		vd.ghost_get<0>();

		// Domain + ghost box
		Box<2,float> dom_ext = box;
		dom_ext.enlarge(ghost2);

		// Iterate on all particles domain + ghost
		size_t l_cnt = 0;
		size_t nl_cnt = 0;
		size_t n_out = 0;


		auto it2 = vd.getIterator();
		count_local_n_local<2,vector_dist<2,float, Point_test<float> >>(vd,it2,bc,box,dom_ext,l_cnt,nl_cnt,n_out);

		// No particles should be out of domain + ghost
		BOOST_REQUIRE_EQUAL(n_out,0ul);

		// Ghost must populated because we synchronized them
		if (k > 524288)
		{
			BOOST_REQUIRE(nl_cnt != 0);
			BOOST_REQUIRE(l_cnt > nl_cnt);
		}

		// Sum all the particles inside the domain
		v_cl.sum(l_cnt);
		v_cl.execute();

		// count that they are equal to the initial total number
		BOOST_REQUIRE_EQUAL((long int)l_cnt,k);

		l_cnt = 0;
		nl_cnt = 0;

		// Iterate only on the ghost particles
		auto itg = vd.getGhostIterator();
		count_local_n_local<2,vector_dist<2,float, Point_test<float> > >(vd,itg,bc,box,dom_ext,l_cnt,nl_cnt,n_out);

		// No particle on the ghost must be inside the domain
		BOOST_REQUIRE_EQUAL(l_cnt,0ul);

		// Ghost must be populated
		if (k > 524288)
		{
			BOOST_REQUIRE(nl_cnt != 0);
		}
	}
}

BOOST_AUTO_TEST_CASE( vector_dist_periodic_test_use_3d )
{
	Vcluster & v_cl = create_vcluster();

    // set the seed
	// create the random generator engine
	std::srand(v_cl.getProcessUnitID());
    std::default_random_engine eg;
    std::uniform_real_distribution<float> ud(0.0f, 1.0f);

    long int k = 524288 * v_cl.getProcessingUnits();

	long int big_step = k / 4;
	big_step = (big_step == 0)?1:big_step;

	print_test_v( "Testing 3D periodic vector k<=",k);

	// 3D test
	for ( ; k >= 2 ; k-= decrement(k,big_step) )
	{
		BOOST_TEST_CHECKPOINT( "Testing 3D periodic vector k=" << k );

		Box<3,float> box({0.0,0.0,0.0},{1.0,1.0,1.0});

		// Boundary conditions
		size_t bc[3]={PERIODIC,PERIODIC,PERIODIC};

		// factor
		float factor = pow(create_vcluster().getProcessingUnits()/2.0f,1.0f/3.0f);

		// ghost
		Ghost<3,float> ghost(0.05 / factor);

		// ghost2 (a little bigger because of round off error)
		Ghost<3,float> ghost2(0.05001 / factor);

		// Distributed vector
		vector_dist<3,float, Point_test<float> > vd(k,box,bc,ghost);

		auto it = vd.getIterator();

		while (it.isNext())
		{
			auto key = it.get();

			vd.getPos(key)[0] = ud(eg);
			vd.getPos(key)[1] = ud(eg);
			vd.getPos(key)[2] = ud(eg);

			++it;
		}

		vd.map();

		// sync the ghost
		vd.ghost_get<0>();

		// Domain + ghost
		Box<3,float> dom_ext = box;
		dom_ext.enlarge(ghost2);

		// Iterate on all particles domain + ghost
		size_t l_cnt = 0;
		size_t nl_cnt = 0;
		size_t n_out = 0;

		auto it2 = vd.getIterator();
		count_local_n_local<3,vector_dist<3,float, Point_test<float> >>(vd,it2,bc,box,dom_ext,l_cnt,nl_cnt,n_out);

		// No particles should be out of domain + ghost
		BOOST_REQUIRE_EQUAL(n_out,0ul);

		// Ghost must populated because we synchronized them
		if (k > 524288)
		{
			BOOST_REQUIRE(nl_cnt != 0);
			BOOST_REQUIRE(l_cnt > nl_cnt);
		}

		// Sum all the particles inside the domain
		v_cl.sum(l_cnt);
		v_cl.execute();
		BOOST_REQUIRE_EQUAL(l_cnt,(size_t)k);

		l_cnt = 0;
		nl_cnt = 0;

		// Iterate only on the ghost particles
		auto itg = vd.getGhostIterator();
		count_local_n_local<3,vector_dist<3,float, Point_test<float> > >(vd,itg,bc,box,dom_ext,l_cnt,nl_cnt,n_out);

		// No particle on the ghost must be inside the domain
		BOOST_REQUIRE_EQUAL(l_cnt,0ul);

		// Ghost must be populated
		if (k > 524288)
		{
			BOOST_REQUIRE(nl_cnt != 0);
		}
	}
}

BOOST_AUTO_TEST_CASE( vector_dist_periodic_test_random_walk )
{
	Vcluster & v_cl = create_vcluster();

    // set the seed
	// create the random generator engine
	std::srand(v_cl.getProcessUnitID());
    std::default_random_engine eg;
    std::uniform_real_distribution<float> ud(0.0f, 1.0f);
	
	size_t nsz[] = {0,32,4};
	nsz[0] = 65536 * v_cl.getProcessingUnits();

	print_test_v( "Testing 3D random walk vector k<=",nsz[0]);

	// 3D test
	for (size_t i = 0 ; i < 3 ; i++ )
	{
		size_t k = nsz[i];

		BOOST_TEST_CHECKPOINT( "Testing 3D random walk vector k=" << k );

		Box<3,float> box({0.0,0.0,0.0},{1.0,1.0,1.0});

		// Boundary conditions
		size_t bc[3]={PERIODIC,PERIODIC,PERIODIC};

		// factor
		float factor = pow(create_vcluster().getProcessingUnits()/2.0f,1.0f/3.0f);

		// ghost
		Ghost<3,float> ghost(0.01 / factor);

		// Distributed vector
		vector_dist<3,float, Point_test<float>, CartDecomposition<3,float> > vd(k,box,bc,ghost);

		auto it = vd.getIterator();

		while (it.isNext())
		{
			auto key = it.get();

			vd.getPos(key)[0] = ud(eg);
			vd.getPos(key)[1] = ud(eg);
			vd.getPos(key)[2] = ud(eg);

			++it;
		}

		vd.map();

		// 10 step random walk

		for (size_t j = 0 ; j < 4 ; j++)
		{
			auto it = vd.getDomainIterator();

			while (it.isNext())
			{
				auto key = it.get();

				vd.getPos(key)[0] += 0.02 * ud(eg);
				vd.getPos(key)[1] += 0.02 * ud(eg);
				vd.getPos(key)[2] += 0.02 * ud(eg);

				++it;
			}

			vd.map();

			vd.ghost_get<0>();

			// Count the local particles and check that the total number is consistent
			size_t cnt = total_n_part_lc(vd,bc);

			BOOST_REQUIRE_EQUAL((size_t)k,cnt);
		}
	}
}

BOOST_AUTO_TEST_CASE( vector_dist_periodic_map )
{
	Box<3,float> box({0.0,0.0,0.0},{1.0,1.0,1.0});

	// Boundary conditions
	size_t bc[3]={PERIODIC,PERIODIC,PERIODIC};

	// factor
	float factor = pow(create_vcluster().getProcessingUnits()/2.0f,1.0f/3.0f);

	// ghost
	Ghost<3,float> ghost(0.05 / factor);

	// Distributed vector
	vector_dist<3,float, Point_test<float>, CartDecomposition<3,float> > vd(1,box,bc,ghost);

	// put particles al 1.0, check that they go to 0.0

	auto it = vd.getIterator();

	while (it.isNext())
	{
		auto key = it.get();

		vd.getPos(key)[0] = 1.0;
		vd.getPos(key)[1] = 1.0;
		vd.getPos(key)[2] = 1.0;

		++it;
	}

	vd.map();

	auto it2 = vd.getIterator();

	while (it2.isNext())
	{
		auto key = it2.get();

		float f = vd.getPos(key)[0];
		BOOST_REQUIRE_EQUAL(f, 0.0);
		f = vd.getPos(key)[1];
		BOOST_REQUIRE_EQUAL(f, 0.0);
		f = vd.getPos(key)[2];
		BOOST_REQUIRE_EQUAL(f, 0.0);

		++it2;
	}
}


BOOST_AUTO_TEST_CASE( vector_dist_not_periodic_map )
{
	Box<3,float> box({0.0,0.0,0.0},{1.0,1.0,1.0});

	// Boundary conditions
	size_t bc[3]={NON_PERIODIC,NON_PERIODIC,NON_PERIODIC};

	// factor
	float factor = pow(create_vcluster().getProcessingUnits()/2.0f,1.0f/3.0f);

	// ghost
	Ghost<3,float> ghost(0.05 / factor);

	// Distributed vector
	vector_dist<3,float, Point_test<float>, CartDecomposition<3,float> > vd(1,box,bc,ghost);

	// put particles al 1.0, check that they go to 0.0

	auto it = vd.getIterator();

	while (it.isNext())
	{
		auto key = it.get();

		vd.getPos(key)[0] = 1.0;
		vd.getPos(key)[1] = 1.0;
		vd.getPos(key)[2] = 1.0;

		++it;
	}

	vd.map();

	auto it2 = vd.getIterator();

	while (it2.isNext())
	{
		auto key = it2.get();

		float f = vd.getPos(key)[0];
		BOOST_REQUIRE_EQUAL(f, 1.0);
		f = vd.getPos(key)[1];
		BOOST_REQUIRE_EQUAL(f, 1.0);
		f = vd.getPos(key)[2];
		BOOST_REQUIRE_EQUAL(f, 1.0);

		++it2;
	}
}

BOOST_AUTO_TEST_CASE( vector_dist_out_of_bound_policy )
{
	Vcluster & v_cl = create_vcluster();

	if (v_cl.getProcessingUnits() > 8)
		return;

	Box<3,float> box({0.0,0.0,0.0},{1.0,1.0,1.0});

	// Boundary conditions
	size_t bc[3]={NON_PERIODIC,NON_PERIODIC,NON_PERIODIC};

	// factor
	float factor = pow(create_vcluster().getProcessingUnits()/2.0f,1.0f/3.0f);

	// ghost
	Ghost<3,float> ghost(0.05 / factor);

	// Distributed vector
	vector_dist<3,float, Point_test<float>, CartDecomposition<3,float> > vd(100,box,bc,ghost);

	// put particles at out of the boundary, they must be detected and and killed

	auto it = vd.getIterator();

	size_t cnt = 0;

	while (it.isNext())
	{
		auto key = it.get();

		if (cnt < 1)
		{
			vd.getPos(key)[0] = -0.06;
			vd.getPos(key)[1] = -0.06;
			vd.getPos(key)[2] = -0.06;
		}
		else
		{
			vd.getPos(key)[0] = 0.06;
			vd.getPos(key)[1] = 0.06;
			vd.getPos(key)[2] = 0.06;
		}

		cnt++;
		++it;
	}

	vd.map();

	// Particles out of the boundary are killed

	size_t cnt_l = vd.size_local();

	v_cl.sum(cnt_l);
	v_cl.execute();

	BOOST_REQUIRE_EQUAL(cnt_l,100-v_cl.getProcessingUnits());
}

void Test_interacting(Box<3,float> & box)
{
	Vcluster & v_cl = create_vcluster();

	if (v_cl.getProcessingUnits() > 8)
		return;

    // set the seed
	// create the random generator engine
	std::srand(v_cl.getProcessUnitID());
    std::default_random_engine eg;
    std::uniform_real_distribution<float> ud(-0.5f, 0.5f);

	size_t nsz[] = {0,32,4};
	nsz[0] = 65536 * v_cl.getProcessingUnits();

	print_test_v("Testing 3D random walk interacting particles vector k=", nsz[0]);

	// 3D test
	for (size_t i = 0 ; i < 3 ; i++ )
	{
		size_t k = nsz[i];

		BOOST_TEST_CHECKPOINT( "Testing 3D random walk interacting particles vector k=" << k );

		// Boundary conditions
		size_t bc[3]={PERIODIC,PERIODIC,PERIODIC};

		// factor
		float factor = pow(create_vcluster().getProcessingUnits()/2.0f,1.0f/3.0f);

		// interaction radius
		float r_cut = 0.01 / factor;

		// ghost
		Ghost<3,float> ghost(r_cut);

		// Distributed vector
		vector_dist<3,float, Point_test<float>, CartDecomposition<3,float> > vd(k,box,bc,ghost);

		auto it = vd.getIterator();

		while (it.isNext())
		{
			auto key = it.get();

			vd.getPos(key)[0] = ud(eg);
			vd.getPos(key)[1] = ud(eg);
			vd.getPos(key)[2] = ud(eg);

			++it;
		}

		vd.map();

		// 4 step random walk

		for (size_t j = 0 ; j < 4 ; j++)
		{
			auto it = vd.getDomainIterator();

			// Move the particles

			while (it.isNext())
			{
				auto key = it.get();

				vd.getPos(key)[0] += 0.02 * ud(eg);
				vd.getPos(key)[1] += 0.02 * ud(eg);
				vd.getPos(key)[2] += 0.02 * ud(eg);

				++it;
			}

			vd.map();

			vd.write("Without_ghost");

			vd.ghost_get<0>();

			vd.write("With_ghost");
			vd.getDecomposition().write("With_dec_ghost");

			// get the cell list with a cutoff radius

			bool error = false;

			auto NN = vd.getCellList(0.01 / factor);

			// iterate across the domain particle

			auto it2 = vd.getDomainIterator();

			while (it2.isNext())
			{
				auto p = it2.get();

				Point<3,float> xp = vd.getPos(p);

<<<<<<< HEAD
				auto Np = NN.getIterator(NN.getCell(xp));
=======
				auto Np = NN.getCellIterator(NN.getCell(vd.getPos(p)));
>>>>>>> 5218dbe9

				while (Np.isNext())
				{
					auto q = Np.get();

					// repulsive

					Point<3,float> xq = vd.getPos(q);
					Point<3,float> f = (xp - xq);

					float distance = f.norm();

					// Particle should be inside 2 * r_cut range

					if (distance > 2*r_cut*sqrt(2))
						error = true;

					++Np;
				}

				++it2;
			}

			// Error

			BOOST_REQUIRE_EQUAL(error,false);

			// Count the local particles and check that the total number is consistent
			size_t cnt = total_n_part_lc(vd,bc);

			BOOST_REQUIRE_EQUAL((size_t)k,cnt);
		}
	}
}

BOOST_AUTO_TEST_CASE( vector_dist_periodic_test_interacting_particles )
{
	Box<3,float> box({0.0,0.0,0.0},{1.0,1.0,1.0});
	Test_interacting(box);

	Box<3,float> box2({-0.5,-0.5,-0.5},{0.5,0.5,0.5});
	Test_interacting(box2);
}

BOOST_AUTO_TEST_CASE( vector_dist_grid_iterator )
{
	long int k = 64*64*64*create_vcluster().getProcessingUnits();
	k = std::pow(k, 1/3.);

	long int big_step = k / 30;
	big_step = (big_step == 0)?1:big_step;
	long int small_step = 21;

	print_test( "Testing vector grid iterator list k<=",k);

	// 3D test
	for ( ; k > 8*big_step ; k-= (k > 2*big_step)?big_step:small_step )
	{
		Vcluster & v_cl = create_vcluster();

		const size_t Ng = k;

		// we create a 128x128x128 Grid iterator
		size_t sz[3] = {Ng,Ng,Ng};

		Box<3,float> box({0.0,0.0,0.0},{1.0,1.0,1.0});

		// Boundary conditions
		size_t bc[3]={NON_PERIODIC,NON_PERIODIC,NON_PERIODIC};

		// ghost
		Ghost<3,float> ghost(1.0/(Ng-2));

		// Distributed vector
		vector_dist<3,float, Point_test<float>, CartDecomposition<3,float> > vd(0,box,bc,ghost);

		// Put particles on a grid creating a Grid iterator
		auto it = vd.getGridIterator(sz);

		while (it.isNext())
		{
			vd.add();

			auto key = it.get();

			vd.getLastPos()[0] = key.get(0) * it.getSpacing(0);
			vd.getLastPos()[1] = key.get(1) * it.getSpacing(1);
			vd.getLastPos()[2] = key.get(2) * it.getSpacing(2);

			++it;
		}

		BOOST_REQUIRE_EQUAL(it.getSpacing(0),1.0f/(Ng-1));
		BOOST_REQUIRE_EQUAL(it.getSpacing(1),1.0f/(Ng-1));
		BOOST_REQUIRE_EQUAL(it.getSpacing(2),1.0f/(Ng-1));

		// distribute particles and sync ghost
		vd.map();


		// Check that the sum of all the particles is the grid size
		size_t total = vd.size_local();
		v_cl.sum(total);
		v_cl.execute();

		BOOST_REQUIRE_EQUAL(total,(Ng) * (Ng) * (Ng));
	}
}

BOOST_AUTO_TEST_CASE( vector_dist_cell_verlet_test )
{
	long int k = 64*64*64*create_vcluster().getProcessingUnits();
	k = std::pow(k, 1/3.);

	long int big_step = k / 30;
	big_step = (big_step == 0)?1:big_step;
	long int small_step = 21;

	print_test( "Testing cell and verlet list k<=",k);

	// 3D test
	for ( ; k > 8*big_step ; k-= (k > 2*big_step)?big_step:small_step )
	{
		Vcluster & v_cl = create_vcluster();

		const size_t Ng = k;

		// we create a 128x128x128 Grid iterator
		size_t sz[3] = {Ng,Ng,Ng};

		Box<3,float> box({0.0,0.0,0.0},{1.0,1.0,1.0});

		// Boundary conditions
		size_t bc[3]={PERIODIC,PERIODIC,PERIODIC};

		float spacing = 1.0/Ng;
		float first_dist = spacing;
		float second_dist = sqrt(2.0*spacing*spacing);
		float third_dist = sqrt(3.0 * spacing*spacing);

		// ghost
		Ghost<3,float> ghost(third_dist*1.1);

		// Distributed vector
		vector_dist<3,float, Point_test<float>, CartDecomposition<3,float> > vd(0,box,bc,ghost);

		// Put particles on a grid creating a Grid iterator
		auto it = vd.getGridIterator(sz);

		while (it.isNext())
		{
			vd.add();

			auto key = it.get();

			vd.getLastPos()[0] = key.get(0) * it.getSpacing(0);
			vd.getLastPos()[1] = key.get(1) * it.getSpacing(1);
			vd.getLastPos()[2] = key.get(2) * it.getSpacing(2);

			++it;
		}

		BOOST_REQUIRE_EQUAL(it.getSpacing(0),1.0f/Ng);
		BOOST_REQUIRE_EQUAL(it.getSpacing(1),1.0f/Ng);
		BOOST_REQUIRE_EQUAL(it.getSpacing(2),1.0f/Ng);

		// distribute particles and sync ghost
		vd.map();

		// Check that the sum of all the particles is the grid size
		size_t total = vd.size_local();
		v_cl.sum(total);
		v_cl.execute();

		BOOST_REQUIRE_EQUAL(total,(Ng) * (Ng) * (Ng));

		vd.ghost_get<0>();

		// calculate the distance of the first, second and third neighborhood particle
		// Consider that they are on a regular grid

		// add a 5% to dist

		first_dist += first_dist * 0.05;
		second_dist += second_dist * 0.05;
		third_dist += third_dist * 0.05;

		// Create a verlet list for each particle

		VerletList<3,float,FAST,shift<3,float>> verlet = vd.getVerlet(third_dist);

		bool correct = true;

		BOOST_REQUIRE_EQUAL(vd.size_local(),verlet.size());

		// for each particle
		for (size_t i = 0 ; i < verlet.size() ; i++)
		{
			// first NN
			size_t first_NN = 0;
			size_t second_NN = 0;
			size_t third_NN = 0;

			Point<3,float> p = vd.getPos(i);

			// for each neighborhood particle
			for (size_t j = 0 ; j < verlet.getNNPart(i) ; j++)
			{
				Point<3,float> q = vd.getPos(verlet.get(i,j));

				float dist = p.distance(q);

				if (dist <= first_dist)
					first_NN++;
				else if (dist <= second_dist)
					second_NN++;
				else
					third_NN++;
			}

			correct &= (first_NN == 7);
			correct &= (second_NN == 12);
			correct &= (third_NN == 8);
		}

		BOOST_REQUIRE_EQUAL(correct,true);
	}
}


BOOST_AUTO_TEST_CASE( vector_dist_periodic_map_list )
{
	Vcluster & v_cl = create_vcluster();

	if (v_cl.getProcessingUnits() > 3)
		return;

    // set the seed
	// create the random generator engine
	std::srand(v_cl.getProcessUnitID());
    std::default_random_engine eg;
    std::uniform_real_distribution<float> ud(0.0f, 1.0f);

    long int k = 524288 * v_cl.getProcessingUnits();

	long int big_step = k / 4;
	big_step = (big_step == 0)?1:big_step;

	print_test("Testing 3D periodic vector with map_list k=",k);
	BOOST_TEST_CHECKPOINT( "Testing 3D periodic vector with map_list k=" << k );

	Box<3,float> box({0.0,0.0,0.0},{1.0,1.0,1.0});

	// Boundary conditions
	size_t bc[3]={PERIODIC,PERIODIC,PERIODIC};

	// factor
	float factor = pow(create_vcluster().getProcessingUnits()/2.0f,1.0f/3.0f);

	// ghost
	Ghost<3,float> ghost(0.05 / factor);

	// ghost2 (a little bigger because of round off error)
	Ghost<3,float> ghost2(0.05001 / factor);

	typedef  aggregate<float,float,std::list<int>,openfpm::vector<size_t>,openfpm::vector<Point_test<float>>> part_prop;

	// Distributed vector
	vector_dist<3,float, part_prop > vd(k,box,bc,ghost);

	auto it = vd.getIterator();

	while (it.isNext())
	{
		auto key = it.get();

		vd.getPos(key)[0] = ud(eg);
		vd.getPos(key)[1] = ud(eg);
		vd.getPos(key)[2] = ud(eg);

		// Fill some properties randomly

		vd.getProp<2>(key).push_back(1);
		vd.getProp<2>(key).push_back(2);
		vd.getProp<2>(key).push_back(3);
		vd.getProp<2>(key).push_back(4);

		vd.getProp<3>(key).add(1);
		vd.getProp<3>(key).add(2);
		vd.getProp<3>(key).add(3);
		vd.getProp<3>(key).add(4);

		vd.getProp<4>(key).add();
		vd.getProp<4>(key).add();
		vd.getProp<4>(key).add();
		vd.getProp<4>(key).add();

		++it;
	}

	vd.map_list<0,1>();

	// sync the ghost
	vd.ghost_get<0>();

	// Domain + ghost
	Box<3,float> dom_ext = box;
	dom_ext.enlarge(ghost2);

	// Iterate on all particles domain + ghost
	size_t l_cnt = 0;
	size_t nl_cnt = 0;
	size_t n_out = 0;

	auto it2 = vd.getIterator();
	count_local_n_local<3,vector_dist<3,float, part_prop>>(vd,it2,bc,box,dom_ext,l_cnt,nl_cnt,n_out);

	// No particles should be out of domain + ghost
	BOOST_REQUIRE_EQUAL(n_out,0ul);

	// Ghost must populated because we synchronized them
	if (k > 524288)
	{
		BOOST_REQUIRE(nl_cnt != 0);
		BOOST_REQUIRE(l_cnt > nl_cnt);
	}

	// Sum all the particles inside the domain
	v_cl.sum(l_cnt);
	v_cl.execute();
	BOOST_REQUIRE_EQUAL(l_cnt,(size_t)k);

	l_cnt = 0;
	nl_cnt = 0;

	// Iterate only on the ghost particles
	auto itg = vd.getGhostIterator();
	count_local_n_local<3, vector_dist<3,float,part_prop> >(vd,itg,bc,box,dom_ext,l_cnt,nl_cnt,n_out);

	// No particle on the ghost must be inside the domain
	BOOST_REQUIRE_EQUAL(l_cnt,0ul);

	// Ghost must be populated
	if (k > 524288)
	{
		BOOST_REQUIRE(nl_cnt != 0);
	}
}


BOOST_AUTO_TEST_CASE( vector_dist_ghost_with_ghost_buffering )
{
	Vcluster & v_cl = create_vcluster();

	if (v_cl.getProcessingUnits() > 3)
		return;

    // set the seed
	// create the random generator engine
	std::srand(v_cl.getProcessUnitID());
    std::default_random_engine eg;
    std::uniform_real_distribution<float> ud(0.0f, 1.0f);

    long int k = 524288 * v_cl.getProcessingUnits();

	long int big_step = k / 4;
	big_step = (big_step == 0)?1:big_step;

	print_test("Testing 3D periodic vector with ghost buffering k=",k);
	BOOST_TEST_CHECKPOINT( "Testing 3D periodic with ghost buffering k=" << k );

	Box<3,float> box({0.0,0.0,0.0},{1.0,1.0,1.0});

	// Boundary conditions
	size_t bc[3]={NON_PERIODIC,NON_PERIODIC,NON_PERIODIC};

	// ghost
	Ghost<3,float> ghost(0.1);

	typedef  aggregate<float,float,float> part_prop;

	// Distributed vector
	vector_dist<3,float, part_prop > vd(k,box,bc,ghost);

	auto it = vd.getIterator();

	while (it.isNext())
	{
		auto key = it.get();

		vd.getPos(key)[0] = ud(eg);
		vd.getPos(key)[1] = ud(eg);
		vd.getPos(key)[2] = ud(eg);

		// Fill some properties randomly

		vd.getProp<0>(key) = 0.0;
		vd.getProp<1>(key) = vd.getPos(key)[0];
		vd.getProp<2>(key) = vd.getPos(key)[0]*vd.getPos(key)[0];

		++it;
	}

	vd.map();

	// sync the ghost
	vd.ghost_get<0,1,2>();

	bool ret = true;
	auto it2 = vd.getGhostIterator();
	while (it2.isNext())
	{
		auto key = it2.get();

		ret &= vd.getProp<1>(key) == vd.getPos(key)[0];
		ret &= vd.getProp<2>(key) == vd.getPos(key)[0] * vd.getPos(key)[0];

		++it2;
	}

	BOOST_REQUIRE_EQUAL(ret,true);

	for (size_t i = 0 ; i < 10 ; i++)
	{
		auto it = vd.getDomainIterator();

		while (it.isNext())
		{
			auto key = it.get();

			vd.getPos(key)[1] = ud(eg);
			vd.getPos(key)[2] = ud(eg);

			// Fill some properties randomly

			vd.getProp<0>(key) = i;

			++it;
		}

		if (i % 2 == 0)
			vd.ghost_get<0>(SKIP_LABELLING);
		else
			vd.ghost_get<0>(SKIP_LABELLING | NO_CHANGE_ELEMENTS );

		auto it2 = vd.getGhostIterator();
		bool ret = true;

		while (it2.isNext())
		{
			auto key = it2.get();

			ret &= vd.getProp<0>(key) == i;
			ret &= vd.getProp<1>(key) == vd.getPos(key)[0];
			ret &= vd.getProp<2>(key) == vd.getPos(key)[0] * vd.getPos(key)[0];

			++it2;
		}

		BOOST_REQUIRE_EQUAL(ret,true);
	}

	vd.map();
	vd.ghost_get<0,1,2>();

	// shift the particle position by 1.0

	it = vd.getGhostIterator();
	while (it.isNext())
	{
		// Particle p
		auto p = it.get();

		// we shift down he particles
		vd.getPos(p)[0] = 10.0;

		// we shift
		vd.getPos(p)[1] = 17.0;

		// next particle
		++it;
	}

	for (size_t i = 0 ; i < 10 ; i++)
	{
		auto it = vd.getDomainIterator();

		while (it.isNext())
		{
			auto key = it.get();

			vd.getPos(key)[1] = ud(eg);
			vd.getPos(key)[2] = ud(eg);

			// Fill some properties randomly

			vd.getProp<0>(key) = i;
			vd.getProp<1>(key) = vd.getPos(key)[0];
			vd.getProp<2>(key) = vd.getPos(key)[0]*vd.getPos(key)[0];

			++it;
		}

		vd.ghost_get<0>(SKIP_LABELLING | NO_POSITION);

		auto it2 = vd.getGhostIterator();
		bool ret = true;

		while (it2.isNext())
		{
			// Particle p
			auto p = it.get();

			ret &= vd.getPos(p)[0] == 10.0;

			// we shift
			ret &= vd.getPos(p)[1] == 17.0;

			// next particle
			++it2;
		}

		BOOST_REQUIRE_EQUAL(ret,true);
	}
}



BOOST_AUTO_TEST_CASE( vector_dist_ghost_put )
{
	Vcluster & v_cl = create_vcluster();

	long int k = 25*25*25*create_vcluster().getProcessingUnits();
	k = std::pow(k, 1/3.);

	if (v_cl.getProcessingUnits() > 48)
		return;

	print_test("Testing 3D periodic ghost put k=",k);
	BOOST_TEST_CHECKPOINT( "Testing 3D periodic ghost put k=" << k );

	long int big_step = k / 30;
	big_step = (big_step == 0)?1:big_step;
	long int small_step = 21;

	// 3D test
	for ( ; k >= 2 ; k-= (k > 2*big_step)?big_step:small_step )
	{
		float r_cut = 1.3 / k;
		float r_g = 1.5 / k;

		Box<3,float> box({0.0,0.0,0.0},{1.0,1.0,1.0});

		// Boundary conditions
		size_t bc[3]={PERIODIC,PERIODIC,PERIODIC};

		// ghost
		Ghost<3,float> ghost(r_g);

		typedef  aggregate<float> part_prop;

		// Distributed vector
		vector_dist<3,float, part_prop > vd(0,box,bc,ghost);

		auto it = vd.getGridIterator({(size_t)k,(size_t)k,(size_t)k});

		while (it.isNext())
		{
			auto key = it.get();

			vd.add();

			vd.getLastPos()[0] = key.get(0)*it.getSpacing(0);
			vd.getLastPos()[1] = key.get(1)*it.getSpacing(1);
			vd.getLastPos()[2] = key.get(2)*it.getSpacing(2);

			// Fill some properties randomly

			vd.getLastProp<0>() = 0.0;

			++it;
		}

		vd.map();

		// sync the ghost
		vd.ghost_get<0>();

		{
			auto NN = vd.getCellList(r_cut);
			float a = 1.0f*k*k;

			// run trough all the particles + ghost

			auto it2 = vd.getDomainIterator();

			while (it2.isNext())
			{
				// particle p
				auto p = it2.get();
				Point<3,float> xp = vd.getPos(p);

				// Get an iterator over the neighborhood particles of p
				auto Np = NN.getNNIterator<NO_CHECK>(NN.getCell(xp));

				// For each neighborhood particle ...
				while (Np.isNext())
				{
					auto q = Np.get();
					Point<3,float> xq = vd.getPos(q);

					float dist = xp.distance(xq);

					if (dist < r_cut)
						vd.getProp<0>(q) += a*(-dist*dist+r_cut*r_cut);

					++Np;
				}

				++it2;
			}

			vd.ghost_put<add_,0>();

			bool ret = true;
			auto it3 = vd.getDomainIterator();

			float constant = vd.getProp<0>(it3.get());
			float eps = 0.001;

			while (it3.isNext())
			{
				float constant2 = vd.getProp<0>(it3.get());
				if (fabs(constant - constant2)/constant > eps)
				{
					Point<3,float> p = vd.getPos(it3.get());

					std::cout << p.toString() << "    " <<  constant2 << "/" << constant << "    " << v_cl.getProcessUnitID() << std::endl;
					ret = false;
					break;
				}

				++it3;
			}
			BOOST_REQUIRE_EQUAL(ret,true);
		}

		auto itp = vd.getDomainAndGhostIterator();
		while (itp.isNext())
		{
			auto key = itp.get();

			vd.getProp<0>(key) = 0.0;

			++itp;
		}

		{
			auto NN = vd.getCellList(r_cut);
			float a = 1.0f*k*k;

			// run trough all the particles + ghost

			auto it2 = vd.getDomainIterator();

			while (it2.isNext())
			{
				// particle p
				auto p = it2.get();
				Point<3,float> xp = vd.getPos(p);

				// Get an iterator over the neighborhood particles of p
				auto Np = NN.getNNIterator<NO_CHECK>(NN.getCell(xp));

				// For each neighborhood particle ...
				while (Np.isNext())
				{
					auto q = Np.get();
					Point<3,float> xq = vd.getPos(q);

					float dist = xp.distance(xq);

					if (dist < r_cut)
						vd.getProp<0>(q) += a*(-dist*dist+r_cut*r_cut);

					++Np;
				}

				++it2;
			}

			vd.ghost_put<add_,0>();

			bool ret = true;
			auto it3 = vd.getDomainIterator();

			float constant = vd.getProp<0>(it3.get());
			float eps = 0.001;

			while (it3.isNext())
			{
				float constant2 = vd.getProp<0>(it3.get());
				if (fabs(constant - constant2)/constant > eps)
				{
					Point<3,float> p = vd.getPos(it3.get());

					std::cout << p.toString() << "    " <<  constant2 << "/" << constant << "    " << v_cl.getProcessUnitID() << std::endl;
					ret = false;
					break;
				}

				++it3;
			}
			BOOST_REQUIRE_EQUAL(ret,true);
		}
	}
}

BOOST_AUTO_TEST_CASE( vector_of_vector_dist )
{
	Vcluster & v_cl = create_vcluster();

	if (v_cl.getProcessingUnits() > 48)
		return;

	// Boundary conditions
	size_t bc[3]={PERIODIC,PERIODIC,PERIODIC};

	// Box
	Box<3,float> box({0.0,0.0,0.0},{1.0,1.0,1.0});

	// ghost
	Ghost<3,float> ghost(0.1);

	openfpm::vector< vector_dist<3,float, aggregate<double,double>> > phases;

	// first phase
	phases.add( vector_dist<3,float, aggregate<double,double>>(4096,box,bc,ghost) );

	// The other 3 phases
	phases.add( vector_dist<3,float, aggregate<double,double>>(phases.get(0).getDecomposition(),4096) );
	phases.add( vector_dist<3,float, aggregate<double,double>>(phases.get(0).getDecomposition(),4096) );
	phases.add( vector_dist<3,float, aggregate<double,double>>(phases.get(0).getDecomposition(),4096) );

	phases.get(0).map();
	phases.get(0).ghost_get<>();
	phases.get(1).map();
	phases.get(1).ghost_get<>();
	phases.get(2).map();
	phases.get(2).ghost_get<>();
	phases.get(3).map();
	phases.get(3).ghost_get<>();

	size_t cnt = 0;

	for (size_t i = 0 ; i < phases.size() ; i++)
		cnt += phases.get(i).size_local();

	v_cl.sum(cnt);
	v_cl.execute();

	BOOST_REQUIRE_EQUAL(cnt,4*4096ul);
}


#include "vector_dist_cell_list_tests.hpp"
#include "vector_dist_NN_tests.hpp"
#include "vector_dist_complex_prp_unit_test.hpp"

BOOST_AUTO_TEST_SUITE_END()

#endif /* VECTOR_DIST_UNIT_TEST_HPP_ */<|MERGE_RESOLUTION|>--- conflicted
+++ resolved
@@ -1064,11 +1064,7 @@
 
 				Point<3,float> xp = vd.getPos(p);
 
-<<<<<<< HEAD
-				auto Np = NN.getIterator(NN.getCell(xp));
-=======
-				auto Np = NN.getCellIterator(NN.getCell(vd.getPos(p)));
->>>>>>> 5218dbe9
+				auto Np = NN.getCellIterator(NN.getCell(xp));
 
 				while (Np.isNext())
 				{
