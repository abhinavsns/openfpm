--- conflicted
+++ resolved
@@ -139,7 +139,6 @@
 		openfpm::vector<prop, PreAllocHeapMemory<2>, typename memory_traits_lin<prop>::type, memory_traits_lin, openfpm::grow_policy_identity> prp;
 	};
 
-<<<<<<< HEAD
 	template <typename sel_prop>
 	struct pos_prop_sel
 	{
@@ -148,22 +147,6 @@
 		//! properties vector
 		openfpm::vector<sel_prop, PreAllocHeapMemory<2>, typename memory_traits_lin<sel_prop>::type, memory_traits_lin, openfpm::grow_policy_identity> prp;
 	};
-=======
-	/*! \brief Operator= is not permitted
-	 *
-	 *
-	 */
-/*	vector_dist<dim,St,prop,Decomposition,Memory> & operator=(const vector_dist<dim,St,prop,Decomposition,Memory> &)
-	{
-		return *this;
-	}*/
-
-	/*! Copy constructor not permitted
-	 *
-	 *
-	 */
-//	vector_dist(const vector_dist<dim,St,prop,Decomposition,Memory> &) {}
->>>>>>> 7294f036
 
 	/*! \brief Label particles for mappings
 	 *
