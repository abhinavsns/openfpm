--- conflicted
+++ resolved
@@ -1234,6 +1234,12 @@
 		return dec;
 	}
 
+	void remove(openfpm::vector<size_t> & keys, size_t start = 0)
+	{
+		v_pos.remove(keys, start);
+		v_prp.remove(keys, start);
+	}
+
 	inline void addComputationCosts()
 	{
 		CellDecomposer_sm<dim, St> cdsm;
@@ -1270,59 +1276,50 @@
 	 */
 	inline bool write(std::string out, int opt = NO_GHOST | VTK_WRITER)
 	{
-<<<<<<< HEAD
+
+		if ((opt & 0xFFFF0000) == CSV_WRITER)
+		{
+			// CSVWriter test
+			CSVWriter<openfpm::vector<Point<dim,St>>, openfpm::vector<prop> > csv_writer;
+
+			std::string output = std::to_string(out + std::to_string(v_cl.getProcessUnitID()) + std::to_string(".csv"));
+
+			// Write the CSV
+			return csv_writer.write(output,v_pos,v_prp);
+		}
+		else if ((opt & 0xFFFF0000) == VTK_WRITER)
+		{
+			// CSVWriter test
+			VTKWriter<boost::mpl::pair<openfpm::vector<Point<dim,St>>, openfpm::vector<prop>>, VECTOR_POINTS> vtk_writer;
+
+			std::string output = std::to_string(out + std::to_string(v_cl.getProcessUnitID()) + std::to_string(".csv"));
+
+			// Write the CSV
+			return vtk_writer.write(output,v_pos,v_prp);
+		}
+		else if ((opt & 0xFFFF0000) == H5PART_WRITER)
+		{
+
+		}
+	}
+
+	/*! \brief Output particle position and properties
+	 *
+	 * \param out output
+	 * \param opt NO_GHOST or WITH_GHOST
+	 *
+	 * \return if the file has been written correctly
+	 *
+	 */
+	inline bool write(std::string out, size_t iteration, int opt = NO_GHOST)
+	{
 		// CSVWriter test
 		CSVWriter<openfpm::vector<Point<dim, St>>, openfpm::vector<prop> > csv_writer;
-=======
-		if ((opt & 0xFFFF0000) == CSV_WRITER)
-		{
-			// CSVWriter test
-			CSVWriter<openfpm::vector<Point<dim,St>>, openfpm::vector<prop> > csv_writer;
-
-			std::string output = std::to_string(out + std::to_string(v_cl.getProcessUnitID()) + std::to_string(".csv"));
-
-			// Write the CSV
-			return csv_writer.write(output,v_pos,v_prp);
-		}
-		else if ((opt & 0xFFFF0000) == VTK_WRITER)
-		{
-			// CSVWriter test
-			VTKWriter<boost::mpl::pair<openfpm::vector<Point<dim,St>>, openfpm::vector<prop>>, VECTOR_POINTS> vtk_writer;
->>>>>>> 5bdc0356
-
-			std::string output = std::to_string(out + std::to_string(v_cl.getProcessUnitID()) + std::to_string(".csv"));
-
-<<<<<<< HEAD
+
+		std::string output = std::to_string(out + std::to_string(v_cl.getProcessUnitID()) + "_" + std::to_string(iteration) + std::to_string(".csv"));
+
 		// Write the CSV
 		return csv_writer.write(output, v_pos, v_prp);
-	}
-
-	/*! \brief Output particle position and properties
-	 *
-	 * \param out output
-	 * \param opt NO_GHOST or WITH_GHOST
-	 *
-	 * \return if the file has been written correctly
-	 *
-	 */
-	inline bool write(std::string out, size_t iteration, int opt = NO_GHOST)
-	{
-		// CSVWriter test
-		CSVWriter<openfpm::vector<Point<dim, St>>, openfpm::vector<prop> > csv_writer;
-
-		std::string output = std::to_string(out + std::to_string(v_cl.getProcessUnitID()) + "_" + std::to_string(iteration) + std::to_string(".csv"));
-
-		// Write the CSV
-		return csv_writer.write(output, v_pos, v_prp);
-=======
-			// Write the CSV
-			return vtk_writer.write(output,v_pos,v_prp);
-		}
-		else if ((opt & 0xFFFF0000) == H5PART_WRITER)
-		{
-
-		}
->>>>>>> 5bdc0356
 	}
 
 	/* \brief It return the id of structure in the allocation list
