--- conflicted
+++ resolved
@@ -115,14 +115,8 @@
 	//! For each adjacent processor it store the size of the receiving message in byte
 	openfpm::vector<size_t> recv_sz;
 
-<<<<<<< HEAD
 	//! For each adjacent processor it store the received message for ghost get
 	openfpm::vector<HeapMemory> recv_mem_gg;
-=======
-		// Create the sub-domains
-		dec.setParameters(div,box,g);
-		dec.decompose();
->>>>>>> b7fafe44
 
 	//! For each processor it store the received message for global map
 	openfpm::vector<HeapMemory> recv_mem_gm;
@@ -700,6 +694,7 @@
 
 		// Create the sub-domains
 		dec.setParameters(div,box,bc,g);
+		dec.decompose();
 
 		// and create the ghost boxes
 		dec.calculateGhostBoxes();
