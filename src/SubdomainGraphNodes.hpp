--- conflicted
+++ resolved
@@ -126,11 +126,9 @@
 
 };
 
-<<<<<<< HEAD
 const std::string nm_v::attributes::name[] = { "x", "migration", "computation", "global_id", "id", "sub_id", "proc_id", "fake_v" };
 
-=======
->>>>>>> 4dc4c499
+
 /*! \brief sub-domain edge graph node
  *
  */
@@ -180,10 +178,7 @@
 	}
 };
 
-<<<<<<< HEAD
 const std::string nm_e::attributes::name[] = { "communication", "srcgid", "dstgid" };
-=======
->>>>>>> 4dc4c499
 
 /*! \brief Reduced sub-domain vertex graph node
  *
@@ -220,7 +215,6 @@
 	nm_part_v()
 	{
 
-<<<<<<< HEAD
 	}
 
 	template<unsigned int dim, typename Mem> inline nm_part_v(const encapc<dim, nm_part_v, Mem> & p)
@@ -233,8 +227,7 @@
 
 const std::string nm_part_v::attributes::name[] = { "id", "sub_id" };
 
-=======
->>>>>>> 4dc4c499
+
 /*! \brief Reduced edge graph node
  *
  * It contain only the communication between nodes
@@ -260,9 +253,7 @@
 	};
 };
 
-<<<<<<< HEAD
 const std::string nm_part_e::attributes::name[] = { "id" };
 
-=======
->>>>>>> 4dc4c499
+
 #endif