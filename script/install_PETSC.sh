#! /bin/bash

# check if the directory $1/PETSC exist

CXX=$4
CC=$3
F77=$5
FC=$6

if [ -d "$1/PETSC" ]; then
  echo "PETSC is already installed"
  exit 0
fi

# Detect gcc pr clang

source script/discover_os
discover_os

##### if we are on osx we use gsed

ldflags_petsc=
if [ x"$platform" == x"osx" ]; then
  sed_command=gsed
  ldflags_petsc=
else
  sed_command=sed
  ldflags_petsc=
fi


####

## If some dependencies has been installed feed them to PETSC

MUMPS_extra_libs=""

configure_options=""
configure_options_scalapack=""
configure_options_superlu=""
configure_trilinos_options=" -D TPL_ENABLE_MPI=ON "
configure_options_hypre=""

### Here we install OpenBLAS and SUITESPARSE


if [ -d "$1/PARMETIS" ]; then
  configure_options="$configure_options --with-parmetis=yes  --with-parmetis-dir=$1/PARMETIS "
  configure_options_superlu="-DTPL_PARMETIS_INCLUDE_DIRS=$1/PARMETIS/include;$1/METIS/include -DTPL_PARMETIS_LIBRARIES=$1/PARMETIS/lib/libparmetis.a;$1/METIS/lib/libmetis.so $configure_options_superlu"
fi

if [ -d "$1/METIS" ]; then
  configure_options="$configure_options --with-metis=yes --with-metis-dir=$1/METIS  "
fi

if [ -d "$1/BOOST" ]; then
  configure_options="$configure_options --with-boost=yes --with-boost-dir=$1/BOOST "
  configure_trilinos_options="$configure_trilinos_options -D TPL_ENABLE_Boost=ON  -D TPL_ENABLE_BoostLib=ON  -D Boost_INCLUDE_DIRS=$1/BOOST/include -D BoostLib_LIBRARY_DIRS=$1/BOOST/lib -D BoostLib_INCLUDE_DIRS=$1/BOOST/include"
fi

if [ -d "$1/MPI" ]; then
  configure_trilinos_options="$configure_trilinos_options -D MPI_BASE_DIR=$1/MPI "
  mpi_dir="$1/MPI"
else
  mpi_dir=$(dirname "$(dirname "$(which mpic++)")")
fi

### It seem that the PETSC --download-packege option has several problems and cannot produce
### a valid compilation command for most of the packages + it seem also that some library
### are compiled without optimization enabled, so we provide manual installation for that packages

if [ ! -d "$1/OPENBLAS" ]; then
  ./script/install_OPENBLAS.sh $1
  if [ $? -eq 0 ]; then
    configure_options="$configure_options --with-blas-lib=$1/OPENBLAS/lib/libopenblas.a --with-lapack-lib=$1/OPENBLAS/lib/libopenblas.a"
    configure_trilinos_options="$configure_trilinos_options -D TPL_ENABLE_BLAS=ON -D BLAS_LIBRARY_NAMES=openblas -D BLAS_LIBRARY_DIRS=$1/OPENBLAS/lib -D TPL_ENABLE_LAPACK=ON -D LAPACK_LIBRARY_NAMES=openblas -D LAPACK_LIBRARY_DIRS=$1/OPENBLAS/lib -D TPL_ENABLE_Netcdf=OFF -DTPL_ENABLE_GLM=OFF -D TPL_ENABLE_X11=OFF  "
    configure_options_superlu="$configure_options_superlu -Denable_blaslib=OFF  -DTPL_BLAS_LIBRARIES=$1/OPENBLAS/lib/libopenblas.a "
    configure_options_hypre="--with-blas-libs=-lopenblas --with-blas-lib-dirs=$1/OPENBLAS/lib --with-lapack-libs=-lopenblas  --with-lapack-lib-dirs=$1/OPENBLAS/lib "
    configure_options_scalapack="$configure_options_scalapack -D LAPACK_LIBRARIES=$1/OPENBLAS/lib/libopenblas.a -D BLAS_LIBRARIES=$1/OPENBLAS/lib/libopenblas.a"
  fi
else
    configure_options="$configure_options --with-blas-lib=$1/OPENBLAS/lib/libopenblas.a --with-lapack-lib=$1/OPENBLAS/lib/libopenblas.a"
    configure_trilinos_options="$configure_trilinos_options -D TPL_ENABLE_BLAS=ON -D BLAS_LIBRARY_NAMES=openblas -D BLAS_LIBRARY_DIRS=$1/OPENBLAS/lib -D TPL_ENABLE_LAPACK=ON -D LAPACK_LIBRARY_NAMES=openblas -D LAPACK_LIBRARY_DIRS=$1/OPENBLAS/lib -D TPL_ENABLE_Netcdf=OFF -DTPL_ENABLE_GLM=OFF -D TPL_ENABLE_X11=OFF  "
    configure_options_superlu="$configure_options_superlu -Denable_blaslib=OFF  -DTPL_BLAS_LIBRARIES=$1/OPENBLAS/lib/libopenblas.a "
    configure_options_hypre="--with-blas-libs=-lopenblas --with-blas-lib-dirs=$1/OPENBLAS/lib --with-lapack-libs=-lopenblas  --with-lapack-lib-dirs=$1/OPENBLAS/lib "
    configure_options_scalapack="$configure_options_scalapack -D LAPACK_LIBRARIES=$1/OPENBLAS/lib/libopenblas.a -D BLAS_LIBRARIES=$1/OPENBLAS/lib/libopenblas.a"
fi

if [ ! -d "$1/SUITESPARSE" ]; then
  ./script/install_SUITESPARSE.sh $1
  if [ $? -eq 0 ]; then
    configure_options="$configure_options --with-suitesparse=yes --with-suitesparse-dir=$1/SUITESPARSE "
  fi
else
  configure_options="$configure_options --with-suitesparse=yes --with-suitesparse-dir=$1/SUITESPARSE "
fi

# Install NETCFD
if [ -d "$1/NETCDF" ]; then
  echo "NETCDF is already installed"
  configure_options="$configure_options --with-netcdf=yes -with-netcdf-dir=$1/NETCDF --with-hdf5=yes --with-hdf5-dir=$1/HDF5 "
else
  if [ -d "$1/HDF5" ]; then
     configure_options="$configure_options --with-hdf5=yes --with-hdf5-dir=$1/HDF5  "
  else
     ./script/install_HDF5.sh $1 $2
     if [ $? -eq 0 ]; then
        configure_options="$configure_options --with-hdf5=yes --with-hdf5-dir=$1/HDF5  "
     fi
  fi

  rm netcdf-4.4.1.1.tar.gz
  rm -rf netcdf-4.4.1.1
  wget http://ppmcore.mpi-cbg.de/upload/netcdf-4.4.1.1.tar.gz
  if [ $? -ne 0 ]; then
    echo -e "\033[91;5;1m FAILED! Installation requires an Internet connection \033[0m"
    exit 1
  fi
  tar -xf netcdf-4.4.1.1.tar.gz
  cd netcdf-4.4.1.1

  ./configure CC=mpicc CPPFLAGS="-I$1/HDF5/include -I$1/ZLIB/include " LDFLAGS="-L$1/HDF5/lib -L$1/ZLIB/lib" --disable-dap --disable-shared --prefix=$1/NETCDF
  make -j $2

  if [ $? -eq 0 ]; then
    make install
    configure_options="$configure_options --with-netcdf=yes -with-netcdf-dir=$1/NETCDF "
  else
    echo -e "\033[91;5;1m FAILED! NETCDF Installation \033[0m"
    exit 1
  fi
fi

if [ ! -d "$1/TRILINOS" ]; then
  rm trilinos-12.10.1-Source.tar.bz2
  rm -rf trilinos-12.10.1-Source
  wget http://ppmcore.mpi-cbg.de/upload/trilinos-12.10.1-Source.tar.bz2
  if [ $? -ne 0 ]; then
    echo -e "\033[91;5;1m FAILED! Installation requires an Internet connection \033[0m"
    exit 1
  fi
  tar -xf trilinos-12.10.1-Source.tar.bz2
  cd trilinos-12.10.1-Source
  mkdir build
  cd build

  ### On clang we have no openMP
  petsc_openmp=""
  if [ x"$CXX" == x"clang++" ]; then
    conf_trl_openmp="-D Trilinos_ENABLE_OpenMP=OFF"
  elif [ x"$CXX" == x"icpc" ]; then

    configure_trilinos_options="$configure_trilinos_options -D Trilinos_ENABLE_Xpetra=OFF -D Trilinos_ENABLE_Amesos2=OFF -D Trilinos_ENABLE_Ifpack2=OFF -D Trilinos_ENABLE_Teko=OFF "
  else
    conf_trl_openmp="-D Trilinos_ENABLE_OpenMP=ON"
#    petsc_openmp="--with-openmp=yes"
  fi

  cmake -D CMAKE_INSTALL_PREFIX:PATH=$1/TRILINOS -D CMAKE_BUILD_TYPE=RELEASE $conf_trl_openmp -D Trilinos_ENABLE_TESTS=OFF  -D Trilinos_ENABLE_ALL_PACKAGES=ON $configure_trilinos_options  ../.

  make -j $2
  if [ $? -eq 0 ]; then
    make install
    # Mark the installation
    echo 1 > $1/TRILINOS/version
    configure_options="$configure_options --with-trilinos=yes -with-trilinos-dir=$1/TRILINOS"
  fi
else
  echo "Trilinos is already installed"
  configure_options="$configure_options --with-trilinos=yes -with-trilinos-dir=$1/TRILINOS"
fi

### Scalapack installation

if [ ! -d "$1/SCALAPACK" ]; then
  rm scalapack-2.0.2.tgz
  rm -rf scalapack-2.0.2
  wget http://ppmcore.mpi-cbg.de/upload/scalapack-2.0.2.tgz
  if [ $? -ne 0 ]; then
    echo -e "\033[91;5;1m FAILED! Installation requires an Internet connection \033[0m"
    exit 1
  fi
  tar -xf scalapack-2.0.2.tgz
  cd scalapack-2.0.2
  mkdir build
  cd build
  echo "cmake -D CMAKE_EXE_LINKER_FLAGS=-pthread  -D CMAKE_BUILD_TYPE=RELEASE -D CMAKE_Fortran_FLAGS_RELEASE=-fpic -D MPI_C_COMPILER_FLAGS=-fpic -D MPI_Fortran_COMPILER_FLAGS=-fpic -D CMAKE_C_FLAGS=-fpic -D CMAKE_INSTALL_PREFIX="$1/SCALAPACK" $configure_options_scalapack ../."
  cmake -D CMAKE_EXE_LINKER_FLAGS=-pthread  -D CMAKE_BUILD_TYPE=RELEASE -D CMAKE_Fortran_FLAGS_RELEASE=-fpic -D MPI_C_COMPILER_FLAGS=-fpic -D MPI_Fortran_COMPILER_FLAGS=-fpic -D CMAKE_C_FLAGS=-fpic -D CMAKE_INSTALL_PREFIX="$1/SCALAPACK" $configure_options_scalapack ../.
  make -j $2
  if [ $? -eq 0 ]; then
    make install
    configure_options="$configure_options --with-scalapack=yes -with-scalapack-dir=$1/SCALAPACK"
  fi
else
  echo "Scalapack is already installed"
  configure_options="$configure_options --with-scalapack=yes -with-scalapack-dir=$1/SCALAPACK"
fi

### MUMPS installation
if [ x"$CXX" != x"icpc" ]; then
  if [ ! -d "$1/MUMPS" ]; then
    rm MUMPS_5.0.1.tar.gz
    rm -rf MUMPS_5.0.1
    wget http://ppmcore.mpi-cbg.de/upload/MUMPS_5.0.1.tar.gz
    if [ $? -ne 0 ]; then
      echo -e "\033[91;5;1m FAILED! Installation requires an Internet connection \033[0m"
      exit 1
    fi
    tar -xf MUMPS_5.0.1.tar.gz
    cd MUMPS_5.0.1
    cp Make.inc/Makefile.inc.generic Makefile.inc

    # Installation for linux

    $sed_command -i "/CC\s\+=\scc/c\CC = mpicc" Makefile.inc
    $sed_command -i "/FC\s\+=\sf90/c\FC = mpif90" Makefile.inc
    $sed_command -i "/FL\s\+=\sf90/c\FL = mpif90" Makefile.inc

    $sed_command -i "/SCALAP\s\+=\s-lscalapack\s-lblacs/c\SCALAP = -L$1/SCALAPACK/lib -L$1/OPENBLAS/lib -lscalapack" Makefile.inc
    $sed_command -i "/LIBBLAS\s\+=\s\-lopenblas/c\LIBBLAS = -lopenblas" Makefile.inc

    $sed_command -i "/OPTF\s\+=\s\-O/c\OPTF = -fpic -O3" Makefile.inc
    $sed_command -i "/OPTC\s\+=\s\-O\s-I./c\OPTC = -fpic -O3 -I." Makefile.inc
    $sed_command -i "/OPTL\s\+=\s\-O/c\OPTL = -fpic -O3" Makefile.inc

    $sed_command -i "/LIBBLAS\s=\s-lblas/c\LIBBLAS = -lopenblas" Makefile.inc

    $sed_command -i "/INCPAR\s\+=\s\-I\/usr\/include/c\INCPAR =" Makefile.inc
    $sed_command -i "/LIBPAR\s\+=\s\$(SCALAP)\s\-L\/usr\/lib\s\-lmpi/c\LIBPAR = \$(SCALAP)" Makefile.inc

    make -j $2
    if [ $? -eq 0 ]; then
      ## Copy LIB and include in the target directory

      mkdir $1/MUMPS
      cp -r include $1/MUMPS
      cp -r lib $1/MUMPS

      MUMPS_extra_lib="-L$1/MUMPS/lib -ldmumps -lmumps_common -lpord -pthread "
      configure_options="$configure_options --with-mumps=yes --with-mumps-include=$1/MUMPS/include"

    fi
  else
<<<<<<< HEAD

    echo "MUMPS already installed"
    MUMPS_extra_lib="$1/MUMPS/lib/libdmumps.a $1/MUMPS/lib/libmumps_common.a $1/MUMPS/lib/libpord.a -pthread "
    configure_options="$configure_options --with-mumps=yes --with-mumps-include=$1/MUMPS/include" 
=======
    echo "MUMPS is already installed"
    MUMPS_extra_lib="-L$1/MUMPS/lib -ldmumps -lmumps_common -lpord -pthread "
    configure_options="$configure_options --with-mumps=yes --with-mumps-include=$1/MUMPS/include"
>>>>>>> 72ff931d
  fi
fi

## SuperLU installation

if [ ! -d "$1/SUPERLU_DIST" ]; then
  rm superlu_dist_5.1.3.tar.gz
  rm -rf SuperLU_DIST_5.1.3
  wget http://ppmcore.mpi-cbg.de/upload/superlu_dist_5.1.3.tar.gz
  if [ $? -ne 0 ]; then
    echo -e "\033[91;5;1m FAILED! Installation requires an Internet connection \033[0m"
    exit 1
  fi
  tar -xf superlu_dist_5.1.3.tar.gz
  cd SuperLU_DIST_5.1.3

  mkdir build
  cd build

  cmake .. -DCMAKE_C_FLAGS="-fPIC -std=c99 "  -DTPL_BLAS_LIBRARIES="$1/OPENBLAS/lib/libopenblas.a"  -DCMAKE_INSTALL_PREFIX="$1/SUPERLU_DIST"  -DTPL_PARMETIS_INCLUDE_DIRS="$1/PARMETIS/include/;$1/METIS/include/" -DTPL_PARMETIS_LIBRARIES="$1/PARMETIS/lib/libparmetis.a;$1/METIS/lib/libmetis.so"

  # Installation for linux

#  $sed_command -i "/DSuperLUroot\s\+=\s\${HOME}\/Release_Codes\/SuperLU_DIST_4.3/c\DSuperLUroot = ../" make.inc
#  $sed_command -i "/BLASLIB\s\+=/c\BLASLIB = $1/OPENBLAS/lib/libopenblas.a" make.inc
#  $sed_command -i "/LOADOPTS\s\+=\s-openmp/c\LOADOPTS = -fopenmp" make.inc
#  $sed_command -i "/PARMETIS_DIR\s\+=\/project\/projectdirs\/mp127\/parmetis-4.0.3-g/c\PARMETIS_DIR := $1/PARMETIS" make.inc

#  $sed_command -i "/METISLIB\s:=\s-L\${PARMETIS_DIR}\/build\/Linux-x86_64\/libmetis\s-lmetis/c\METISLIB := -L$1/METIS/lib -lmetis" make.inc
#  $sed_command -i "/PARMETISLIB\s:=\s-L\${PARMETIS_DIR}\/build\/Linux-x86_64\/libparmetis\s-lparmetis/c\PARMETISLIB := -L$1/PARMETIS/lib -lparmetis" make.inc

#  $sed_command -i "/I_PARMETIS\s:=\s-I\${PARMETIS_DIR}\/include\s-I\${PARMETIS_DIR}\/metis\/include/c\I_PARMETIS := -I$1/PARMETIS/include -I$1/METIS/include" make.inc
#  $sed_command -i "/CC\s\+=\scc/c\CC = mpicc" make.inc
#  $sed_command -i "/FORTRAN\s\+=\sftn/c\FORTRAN = mpif90" make.inc

#  if [ x"$CXX" == x"clang++" ]; then
#    $sed_command -i "/CFLAGS\s\+=\s-fast\s-m64\s-std=c99\s-Wall\s-openmp\s\\\/c\CFLAGS =-fpic -O3 -m64 -std=c99 -Wall \$(I_PARMETIS) -DDEBUGlevel=0 -DPRNTlevel=0 -DPROFlevel=0" make.inc
#  else
#    $sed_command -i "/CFLAGS\s\+=\s-fast\s-m64\s-std=c99\s-Wall\s-openmp\s\\\/c\CFLAGS =-fpic -O3 -m64 -std=c99 -Wall -fopenmp \$(I_PARMETIS) -DDEBUGlevel=0 -DPRNTlevel=0 -DPROFlevel=0" make.inc
#  fi
#  $sed_command -i "/\s\$(I_PARMETIS)\s-DDEBUGlevel=0\s-DPRNTlevel=0\s-DPROFlevel=0\s\\\/c\ " make.inc

  make
  if [ $? -eq 0 ]; then
     make install
     echo 1 > $1/SUPERLU_DIST/version

#    mkdir $1/SUPERLU_DIST
#    mkdir $1/SUPERLU_DIST/include
#    cp -r lib $1/SUPERLU_DIST
#    cp SRC/*.h $1/SUPERLU_DIST/include
    if [ x"$CXX" == x"icpc" ]; then
      configure_options="$configure_options"
    else
      configure_options="$configure_options --with-superlu_dist=yes --with-superlu_dist-lib=$1/SUPERLU_DIST/lib/libsuperlu_dist.a --with-superlu_dist-include=$1/SUPERLU_DIST/include/"
    fi
  fi

else
  echo "SUPERLU is already installed"
  if [ x"$CXX" == x"icpc" ]; then
    configure_options="$configure_options"
  else
    configure_options="$configure_options --with-superlu_dist=yes --with-superlu_dist-lib=$1/SUPERLU_DIST/lib/libsuperlu_dist.a --with-superlu_dist-include=$1/SUPERLU_DIST/include/"
  fi
fi

## HYPRE installation

if [ ! -d "$1/HYPRE" ]; then
  rm hypre-2.11.2.tar.gz
  rm -rf hypre-2.11.2
  wget http://ppmcore.mpi-cbg.de/upload/hypre-2.11.2.tar.gz
  if [ $? -ne 0 ]; then
    echo -e "\033[91;5;1m FAILED! Installation requires an Internet connection \033[0m"
    exit 1
  fi
  tar -xf hypre-2.11.2.tar.gz
  cd hypre-2.11.2

  cd src

  ./configure CC=mpicc CXX=mpic++ CFLAGS=-fpic  $configure_options_hypre --prefix=$1/HYPRE
  make -j $2
  if [ $? -eq 0 ]; then
    make install
    echo 1 > $1/HYPRE/version
    configure_options="$configure_options --with-hypre=yes -with-hypre-dir=$1/HYPRE"
  fi

else
  echo "HYPRE is already installed"
  configure_options="$configure_options --with-hypre=yes -with-hypre-dir=$1/HYPRE"
fi

rm petsc-lite-3.7.6.tar.gz
rm -rf petsc-3.7.6
wget http://ppmcore.mpi-cbg.de/upload/petsc-lite-3.7.6.tar.gz
if [ $? -ne 0 ]; then
  echo -e "\033[91;5;1m FAILED! Installation requires an Internet connection \033[0m"
  exit 1
fi
tar -xf petsc-lite-3.7.6.tar.gz
cd petsc-3.7.6

echo "./configure COPTFLAGS="-O3 -g" CXXOPTFLAGS="-O3 -g" FOPTFLAGS="-O3 -g" $ldflags_petsc --with-cxx-dialect=C++11 $petsc_openmp  --with-mpi-dir=$mpi_dir $configure_options --with-mumps-lib="$MUMPS_extra_lib"  --prefix=$1/PETSC --with-debugging=0"

<<<<<<< HEAD
<<<<<<< HEAD
python_command=python
# if python2 exist use python2
command -v python2 >/dev/null
if [ $? -eq 0 ]; then
=======
function haveProg() {
    [ -x "$(command -v $1)" ]
}

if haveProg python2; then
>>>>>>> 72ff931d
  python_command=python2
else
  python_command=python
fi

$python_command configure COPTFLAGS="-O3 -g" CXXOPTFLAGS="-O3 -g" FOPTFLAGS="-O3 -g" $ldflags_petsc  --with-cxx-dialect=C++11 $petsc_openmp --with-mpi-dir=$mpi_dir $configure_options --with-mumps-lib="$MUMPS_extra_lib" --prefix=$1/PETSC --with-debugging=0
=======
echo "./configure --with-cxx-dialect=C++11 $petsc_openmp  --with-mpi-dir=$mpi_dir $configure_options --with-mumps-lib="$MUMPS_extra_lib"  --prefix=$1/PETSC --with-debugging=0"

./configure --with-cxx-dialect=C++11 $petsc_openmp --with-mpi-dir=$mpi_dir $configure_options --with-mumps-lib="$MUMPS_extra_lib" --prefix=$1/PETSC --with-debugging=0
>>>>>>> master
make all test
make install

# if empty remove the folder
if [ ! "$(ls -A $1/PETSC)" ]; then
   rm -rf $1/PETSC
else
   #Mark the installation
   echo 1 > $1/PETSC/version
   exit 0
fi
<|MERGE_RESOLUTION|>--- conflicted
+++ resolved
@@ -241,16 +241,9 @@
 
     fi
   else
-<<<<<<< HEAD
-
-    echo "MUMPS already installed"
-    MUMPS_extra_lib="$1/MUMPS/lib/libdmumps.a $1/MUMPS/lib/libmumps_common.a $1/MUMPS/lib/libpord.a -pthread "
-    configure_options="$configure_options --with-mumps=yes --with-mumps-include=$1/MUMPS/include" 
-=======
     echo "MUMPS is already installed"
     MUMPS_extra_lib="-L$1/MUMPS/lib -ldmumps -lmumps_common -lpord -pthread "
     configure_options="$configure_options --with-mumps=yes --with-mumps-include=$1/MUMPS/include"
->>>>>>> 72ff931d
   fi
 fi
 
@@ -358,30 +351,17 @@
 
 echo "./configure COPTFLAGS="-O3 -g" CXXOPTFLAGS="-O3 -g" FOPTFLAGS="-O3 -g" $ldflags_petsc --with-cxx-dialect=C++11 $petsc_openmp  --with-mpi-dir=$mpi_dir $configure_options --with-mumps-lib="$MUMPS_extra_lib"  --prefix=$1/PETSC --with-debugging=0"
 
-<<<<<<< HEAD
-<<<<<<< HEAD
-python_command=python
-# if python2 exist use python2
-command -v python2 >/dev/null
-if [ $? -eq 0 ]; then
-=======
 function haveProg() {
     [ -x "$(command -v $1)" ]
 }
 
 if haveProg python2; then
->>>>>>> 72ff931d
   python_command=python2
 else
   python_command=python
 fi
 
 $python_command configure COPTFLAGS="-O3 -g" CXXOPTFLAGS="-O3 -g" FOPTFLAGS="-O3 -g" $ldflags_petsc  --with-cxx-dialect=C++11 $petsc_openmp --with-mpi-dir=$mpi_dir $configure_options --with-mumps-lib="$MUMPS_extra_lib" --prefix=$1/PETSC --with-debugging=0
-=======
-echo "./configure --with-cxx-dialect=C++11 $petsc_openmp  --with-mpi-dir=$mpi_dir $configure_options --with-mumps-lib="$MUMPS_extra_lib"  --prefix=$1/PETSC --with-debugging=0"
-
-./configure --with-cxx-dialect=C++11 $petsc_openmp --with-mpi-dir=$mpi_dir $configure_options --with-mumps-lib="$MUMPS_extra_lib" --prefix=$1/PETSC --with-debugging=0
->>>>>>> master
 make all test
 make install
 
