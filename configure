#!/bin/bash
#                        configure script
#
#
# Because we moved to cmake this script emulate the configure script from autotools

conf_options=
ld_lib_pathopt=

# Avoid depending upon Character Ranges.
as_cr_letters='abcdefghijklmnopqrstuvwxyz'
as_cr_LETTERS='ABCDEFGHIJKLMNOPQRSTUVWXYZ'
as_cr_Letters=$as_cr_letters$as_cr_LETTERS
as_cr_digits='0123456789'
as_cr_alnum=$as_cr_Letters$as_cr_digits

# as_fn_error STATUS ERROR [LINENO LOG_FD]
# ----------------------------------------
# Output "`basename $0`: error: ERROR" to stderr. If LINENO and LOG_FD are
# provided, also output the error to LOG_FD, referencing LINENO. Then exit the
# script with STATUS, using 1 if that was 0.
as_fn_error ()
{
  as_status=$1; test $as_status -eq 0 && as_status=1
  if test "$4"; then
    as_lineno=${as_lineno-"$3"} as_lineno_stack=as_lineno_stack=$as_lineno_stack
    $as_echo "$as_me:${as_lineno-$LINENO}: error: $2" >&$4
  fi
  $as_echo "$as_me: error: $2" >&2
  as_fn_exit $as_status
} # as_fn_error

# as_fn_exit STATUS
# -----------------
# Exit the shell with STATUS, even in a "trap 0" or "set -e" context.
as_fn_exit ()
{
  set +e
  as_fn_set_status $1
  exit $1
} # as_fn_exit

# as_fn_set_status STATUS
# -----------------------
# Set $? to STATUS, without forking.
as_fn_set_status ()
{
  return $1
} # as_fn_set_status


# Printing a long string crashes Solaris 7 /usr/bin/printf.
as_echo='\\\\\\\\\\\\\\\\\\\\\\\\\\\\\\\\\\\\\\\\\\\\\\\\\\\\\\\\\\\\\\\\\\\\\\\\\\\\\\\\\\\\\\\\\\\\\\\\\\\\\\\'
as_echo=$as_echo$as_echo$as_echo$as_echo$as_echo
as_echo=$as_echo$as_echo$as_echo$as_echo$as_echo$as_echo
# Prefer a ksh shell builtin over an external printf program on Solaris,
# but without wasting forks for bash or zsh.
if test -z "$BASH_VERSION$ZSH_VERSION" \
    && (test "X`print -r -- $as_echo`" = "X$as_echo") 2>/dev/null; then
  as_echo='print -r --'
  as_echo_n='print -rn --'
elif (test "X`printf %s $as_echo`" = "X$as_echo") 2>/dev/null; then
  as_echo='printf %s\n'
  as_echo_n='printf %s'
else
  if test "X`(/usr/ucb/echo -n -n $as_echo) 2>/dev/null`" = "X-n $as_echo"; then
    as_echo_body='eval /usr/ucb/echo -n "$1$as_nl"'
    as_echo_n='/usr/ucb/echo -n'
  else
    as_echo_body='eval expr "X$1" : "X\\(.*\\)"'
    as_echo_n_body='eval
      arg=$1;
      case $arg in #(
      *"$as_nl"*)
        expr "X$arg" : "X\\(.*\\)$as_nl";
        arg=`expr "X$arg" : ".*$as_nl\\(.*\\)"`;;
      esac;
      expr "X$arg" : "X\\(.*\\)" | tr -d "$as_nl"
    '
    export as_echo_n_body
    as_echo_n='sh -c $as_echo_n_body as_echo'
  fi
  export as_echo_body
  as_echo='sh -c $as_echo_body as_echo'
fi

ac_user_opts='
enable_option_checking
enable_silent_rules
enable_shared
enable_static
with_pic
enable_fast_install
with_aix_soname
enable_dependency_tracking
with_gnu_ld
with_sysroot
enable_libtool_lock
enable_debug
with_metis
with_hdf5
with_libhilbert
with_cuda_on_backend
enable_cuda_on_cpu
enable_scan_coverty
enable_test_performance
enable_test_coverage
with_parmetis
enable_se_class1
enable_se_class2
enable_se_class3
with_blitz
with_algoim
with_alpaka
with_action_on_error
with_boost
with_boost_libdir
with_boost_unit_test_framework
with_boost_program_options
with_boost_iostreams
with_blas
with_lapack
with_suitesparse
with_petsc
with_eigen
with_vcdevel
<<<<<<< HEAD
enable_gpu
enable_hip
=======
>>>>>>> 63ae2098
enable_asan
enable_garbageinj
enable_garbageinjv
'

rm -rf build
if [ ! -d "build" ]; then
  mkdir build
fi

echo "/usr/local" > install_dir

##### Go over all options
for ac_option
do
  # If the previous option needs an argument, assign it.
  if test -n "$ac_prev"; then
    eval $ac_prev=\$ac_option
    ac_prev=
    continue
  fi

  case $ac_option in
  *=?*) ac_optarg=`expr "X$ac_option" : '[^=]*=\(.*\)'` ;;
  *=)   ac_optarg= ;;
  *)    ac_optarg=yes ;;
  esac

  # Accept the important Cygnus configure options, so we can diagnose typos.

  case $ac_dashdash$ac_option in
  --)
    ac_dashdash=yes ;;

  -bindir | --bindir | --bindi | --bind | --bin | --bi)
    ac_prev=bindir ;;
  -bindir=* | --bindir=* | --bindi=* | --bind=* | --bin=* | --bi=*)
    bindir=$ac_optarg ;;

  -build | --build | --buil | --bui | --bu)
    ac_prev=build_alias ;;
  -build=* | --build=* | --buil=* | --bui=* | --bu=*)
    build_alias=$ac_optarg ;;

  -cache-file | --cache-file | --cache-fil | --cache-fi \
  | --cache-f | --cache- | --cache | --cach | --cac | --ca | --c)
    ac_prev=cache_file ;;
  -cache-file=* | --cache-file=* | --cache-fil=* | --cache-fi=* \
  | --cache-f=* | --cache-=* | --cache=* | --cach=* | --cac=* | --ca=* | --c=*)
    cache_file=$ac_optarg ;;

  --config-cache | -C)
    cache_file=config.cache ;;

  -datadir | --datadir | --datadi | --datad)
    ac_prev=datadir ;;
  -datadir=* | --datadir=* | --datadi=* | --datad=*)
    datadir=$ac_optarg ;;

  -datarootdir | --datarootdir | --datarootdi | --datarootd | --dataroot \
  | --dataroo | --dataro | --datar)
    ac_prev=datarootdir ;;
  -datarootdir=* | --datarootdir=* | --datarootdi=* | --datarootd=* \
  | --dataroot=* | --dataroo=* | --dataro=* | --datar=*)
    datarootdir=$ac_optarg ;;

  -disable-* | --disable-*)
    ac_useropt=`expr "x$ac_option" : 'x-*disable-\(.*\)'`
    # Reject names that are not valid shell variable names.
    expr "x$ac_useropt" : ".*[^-+._$as_cr_alnum]" >/dev/null &&
      as_fn_error $? "invalid feature name: $ac_useropt"
    ac_useropt_orig=$ac_useropt
    ac_useropt=`$as_echo "$ac_useropt" | sed 's/[-+.]/_/g'`
    case $ac_useropt in
      gpu)
	conf_options="$conf_options -DENABLE_GPU=OFF"
        ;;
      *) ac_unrecognized_opts="$ac_unrecognized_opts$ac_unrecognized_sep--disable-$ac_useropt_orig"
	 ac_unrecognized_sep=', ';;
    esac
    eval enable_$ac_useropt=no ;;

  -docdir | --docdir | --docdi | --doc | --do)
    ac_prev=docdir ;;
  -docdir=* | --docdir=* | --docdi=* | --doc=* | --do=*)
    docdir=$ac_optarg ;;

  -dvidir | --dvidir | --dvidi | --dvid | --dvi | --dv)
    ac_prev=dvidir ;;
  -dvidir=* | --dvidir=* | --dvidi=* | --dvid=* | --dvi=* | --dv=*)
    dvidir=$ac_optarg ;;

  -enable-* | --enable-*)
    ac_useropt=`expr "x$ac_option" : 'x-*enable-\([^=]*\)'`
    # Reject names that are not valid shell variable names.
    expr "x$ac_useropt" : ".*[^-+._$as_cr_alnum]" >/dev/null &&
      as_fn_error $? "invalid feature name: $ac_useropt"
    ac_useropt_orig=$ac_useropt
    ac_useropt=`$as_echo "$ac_useropt" | sed 's/[-+.]/_/g'`
    case $ac_useropt in
    debug)
       conf_options="$conf_options -DCMAKE_BUILD_TYPE=Debug"
       debug_mode=1
       ;;
    se_class1)
       conf_options="$conf_options -DSE_CLASS1=ON"
       ;;
    se_class2)
       conf_options="$conf_options -DSE_CLASS2=ON"
       ;;
    se_class3)
       conf_options="$conf_options -DSE_CLASS3=ON"
       ;;
    test_coverage)
       conf_options="$conf_options -DTEST_COVERAGE=ON"
       ;;
    scan_coverty)
       conf_options="$conf_options -DSCAN_COVERTY=ON"
       ;;
    cuda_on_cpu)
       conf_options="$conf_options -DCUDA_ON_BACKEND=SEQUENTIAL"
       ;;
    test_performance)
       conf_options="$conf_options -DTEST_PERFORMANCE=ON"
       ;;
<<<<<<< HEAD
    gpu)
	conf_options="$conf_options -DCMAKE_CUDA_HOST_COMPILER=$(which mpic++) "
        if [ x"$CXXCUDA" == x"" ]; then
                conf_options="$conf_options"
        else
                conf_options="$conf_options -DCMAKE_CUDA_COMPILER=$(which $CXXCUDA)"
        fi
       conf_options="$conf_options -DENABLE_GPU=ON"
       ;;
    hip)
       conf_options="$conf_options -DHIP_ENABLE=ON -DENABLE_GPU=ON"
       enable_hip_conf=1
       ;;
=======
>>>>>>> 63ae2098
    asan)
       conf_options="$conf_options -DENABLE_ASAN=ON"
       ;;
    garbageinj)
       conf_options="$conf_options -DENABLE_GARBAGE_INJECTOR=ON"
       ;;
    garbageinjv)
       conf_options="$conf_options -DENABLE_VCLUSTER_GARBAGE_INJECTOR=ON"
       ;;
    *) ac_unrecognized_opts="$ac_unrecognized_opts$ac_unrecognized_sep--enable-$ac_useropt_orig"
       ac_unrecognized_sep=', '
       ;;
    esac
    eval enable_$ac_useropt=\$ac_optarg ;;

  -exec-prefix | --exec_prefix | --exec-prefix | --exec-prefi \
  | --exec-pref | --exec-pre | --exec-pr | --exec-p | --exec- \
  | --exec | --exe | --ex)
    ac_prev=exec_prefix ;;
  -exec-prefix=* | --exec_prefix=* | --exec-prefix=* | --exec-prefi=* \
  | --exec-pref=* | --exec-pre=* | --exec-pr=* | --exec-p=* | --exec-=* \
  | --exec=* | --exe=* | --ex=*)
    exec_prefix=$ac_optarg ;;

  -gas | --gas | --ga | --g)
    # Obsolete; use --with-gas.
    with_gas=yes ;;

  -help | --help | --hel | --he | -h)
    ac_init_help=long ;;
  -help=r* | --help=r* | --hel=r* | --he=r* | -hr*)
    ac_init_help=recursive ;;
  -help=s* | --help=s* | --hel=s* | --he=s* | -hs*)
    ac_init_help=short ;;

  -host | --host | --hos | --ho)
    ac_prev=host_alias ;;
  -host=* | --host=* | --hos=* | --ho=*)
    host_alias=$ac_optarg ;;

  -htmldir | --htmldir | --htmldi | --htmld | --html | --htm | --ht)
    ac_prev=htmldir ;;
  -htmldir=* | --htmldir=* | --htmldi=* | --htmld=* | --html=* | --htm=* \
  | --ht=*)
    htmldir=$ac_optarg ;;

  -includedir | --includedir | --includedi | --included | --include \
  | --includ | --inclu | --incl | --inc)
    ac_prev=includedir ;;
  -includedir=* | --includedir=* | --includedi=* | --included=* | --include=* \
  | --includ=* | --inclu=* | --incl=* | --inc=*)
    includedir=$ac_optarg ;;

  -infodir | --infodir | --infodi | --infod | --info | --inf)
    ac_prev=infodir ;;
  -infodir=* | --infodir=* | --infodi=* | --infod=* | --info=* | --inf=*)
    infodir=$ac_optarg ;;

  -libdir | --libdir | --libdi | --libd)
    ac_prev=libdir ;;
  -libdir=* | --libdir=* | --libdi=* | --libd=*)
    libdir=$ac_optarg ;;

  -libexecdir | --libexecdir | --libexecdi | --libexecd | --libexec \
  | --libexe | --libex | --libe)
    ac_prev=libexecdir ;;
  -libexecdir=* | --libexecdir=* | --libexecdi=* | --libexecd=* | --libexec=* \
  | --libexe=* | --libex=* | --libe=*)
    libexecdir=$ac_optarg ;;

  -localedir | --localedir | --localedi | --localed | --locale)
    ac_prev=localedir ;;
  -localedir=* | --localedir=* | --localedi=* | --localed=* | --locale=*)
    localedir=$ac_optarg ;;

  -localstatedir | --localstatedir | --localstatedi | --localstated \
  | --localstate | --localstat | --localsta | --localst | --locals)
    ac_prev=localstatedir ;;
  -localstatedir=* | --localstatedir=* | --localstatedi=* | --localstated=* \
  | --localstate=* | --localstat=* | --localsta=* | --localst=* | --locals=*)
    localstatedir=$ac_optarg ;;

  -mandir | --mandir | --mandi | --mand | --man | --ma | --m)
    ac_prev=mandir ;;
  -mandir=* | --mandir=* | --mandi=* | --mand=* | --man=* | --ma=* | --m=*)
    mandir=$ac_optarg ;;

  -nfp | --nfp | --nf)
    # Obsolete; use --without-fp.
    with_fp=no ;;

  -no-create | --no-create | --no-creat | --no-crea | --no-cre \
  | --no-cr | --no-c | -n)
    no_create=yes ;;

  -no-recursion | --no-recursion | --no-recursio | --no-recursi \
  | --no-recurs | --no-recur | --no-recu | --no-rec | --no-re | --no-r)
    no_recursion=yes ;;

  -oldincludedir | --oldincludedir | --oldincludedi | --oldincluded \
  | --oldinclude | --oldinclud | --oldinclu | --oldincl | --oldinc \
  | --oldin | --oldi | --old | --ol | --o)
    ac_prev=oldincludedir ;;
  -oldincludedir=* | --oldincludedir=* | --oldincludedi=* | --oldincluded=* \
  | --oldinclude=* | --oldinclud=* | --oldinclu=* | --oldincl=* | --oldinc=* \
  | --oldin=* | --oldi=* | --old=* | --ol=* | --o=*)
    oldincludedir=$ac_optarg ;;

  -prefix | --prefix | --prefi | --pref | --pre | --pr | --p)
    ac_prev=prefix ;;
  -prefix=* | --prefix=* | --prefi=* | --pref=* | --pre=* | --pr=* | --p=*)
    prefix=$ac_optarg
    conf_options="$conf_options -DCMAKE_INSTALL_PREFIX=$ac_optarg"
    echo "$prefix" > install_dir
    ;;

  -program-prefix | --program-prefix | --program-prefi | --program-pref \
  | --program-pre | --program-pr | --program-p)
    ac_prev=program_prefix ;;
  -program-prefix=* | --program-prefix=* | --program-prefi=* \
  | --program-pref=* | --program-pre=* | --program-pr=* | --program-p=*)
    program_prefix=$ac_optarg ;;

  -program-suffix | --program-suffix | --program-suffi | --program-suff \
  | --program-suf | --program-su | --program-s)
    ac_prev=program_suffix ;;
  -program-suffix=* | --program-suffix=* | --program-suffi=* \
  | --program-suff=* | --program-suf=* | --program-su=* | --program-s=*)
    program_suffix=$ac_optarg ;;

  -program-transform-name | --program-transform-name \
  | --program-transform-nam | --program-transform-na \
  | --program-transform-n | --program-transform- \
  | --program-transform | --program-transfor \
  | --program-transfo | --program-transf \
  | --program-trans | --program-tran \
  | --progr-tra | --program-tr | --program-t)
    ac_prev=program_transform_name ;;
  -program-transform-name=* | --program-transform-name=* \
  | --program-transform-nam=* | --program-transform-na=* \
  | --program-transform-n=* | --program-transform-=* \
  | --program-transform=* | --program-transfor=* \
  | --program-transfo=* | --program-transf=* \
  | --program-trans=* | --program-tran=* \
  | --progr-tra=* | --program-tr=* | --program-t=*)
    program_transform_name=$ac_optarg ;;

  -pdfdir | --pdfdir | --pdfdi | --pdfd | --pdf | --pd)
    ac_prev=pdfdir ;;
  -pdfdir=* | --pdfdir=* | --pdfdi=* | --pdfd=* | --pdf=* | --pd=*)
    pdfdir=$ac_optarg ;;

  -psdir | --psdir | --psdi | --psd | --ps)
    ac_prev=psdir ;;
  -psdir=* | --psdir=* | --psdi=* | --psd=* | --ps=*)
    psdir=$ac_optarg ;;

  -q | -quiet | --quiet | --quie | --qui | --qu | --q \
  | -silent | --silent | --silen | --sile | --sil)
    silent=yes ;;

  -sbindir | --sbindir | --sbindi | --sbind | --sbin | --sbi | --sb)
    ac_prev=sbindir ;;
  -sbindir=* | --sbindir=* | --sbindi=* | --sbind=* | --sbin=* \
  | --sbi=* | --sb=*)
    sbindir=$ac_optarg ;;

  -sharedstatedir | --sharedstatedir | --sharedstatedi \
  | --sharedstated | --sharedstate | --sharedstat | --sharedsta \
  | --sharedst | --shareds | --shared | --share | --shar \
  | --sha | --sh)
    ac_prev=sharedstatedir ;;
  -sharedstatedir=* | --sharedstatedir=* | --sharedstatedi=* \
  | --sharedstated=* | --sharedstate=* | --sharedstat=* | --sharedsta=* \
  | --sharedst=* | --shareds=* | --shared=* | --share=* | --shar=* \
  | --sha=* | --sh=*)
    sharedstatedir=$ac_optarg ;;

  -site | --site | --sit)
    ac_prev=site ;;
  -site=* | --site=* | --sit=*)
    site=$ac_optarg ;;

  -srcdir | --srcdir | --srcdi | --srcd | --src | --sr)
    ac_prev=srcdir ;;
  -srcdir=* | --srcdir=* | --srcdi=* | --srcd=* | --src=* | --sr=*)
    srcdir=$ac_optarg ;;

  -sysconfdir | --sysconfdir | --sysconfdi | --sysconfd | --sysconf \
  | --syscon | --sysco | --sysc | --sys | --sy)
    ac_prev=sysconfdir ;;
  -sysconfdir=* | --sysconfdir=* | --sysconfdi=* | --sysconfd=* | --sysconf=* \
  | --syscon=* | --sysco=* | --sysc=* | --sys=* | --sy=*)
    sysconfdir=$ac_optarg ;;

  -target | --target | --targe | --targ | --tar | --ta | --t)
    ac_prev=target_alias ;;
  -target=* | --target=* | --targe=* | --targ=* | --tar=* | --ta=* | --t=*)
    target_alias=$ac_optarg ;;

  -v | -verbose | --verbose | --verbos | --verbo | --verb)
    verbose=yes ;;

  -version | --version | --versio | --versi | --vers | -V)
    ac_init_version=: ;;

  -with-* | --with-*)
    ac_useropt=`expr "x$ac_option" : 'x-*with-\([^=]*\)'`
    # Reject names that are not valid shell variable names.
    expr "x$ac_useropt" : ".*[^-+._$as_cr_alnum]" >/dev/null &&
      as_fn_error $? "invalid package name: $ac_useropt"
    ac_useropt_orig=$ac_useropt
    ac_useropt=`$as_echo "$ac_useropt" | sed 's/[-+.]/_/g'`
    case $ac_useropt in
      cuda_on_backend)
      conf_options="$conf_options -DCUDA_ON_BACKEND=$ac_optarg"
      if [ x"$ac_optarg" == x"CUDA" ]; then
        if [ x"$CXX" == x"" ]; then
                conf_options="$conf_options"
        else
                conf_options="$conf_options -DCMAKE_CUDA_HOST_COMPILER=$(which $CXX)"
        fi
        if [ x"$CXXCUDA" == x"" ]; then
                conf_options="$conf_options"
        else
                conf_options="$conf_options -DCMAKE_CUDA_COMPILER=$(which $CXXCUDA)"
        fi
      fi
      ;;
      libhilbert)
      conf_options="$conf_options -DLIBHILBERT_ROOT=$ac_optarg"
      ;;
      metis)
      conf_options="$conf_options -DMETIS_ROOT=$ac_optarg"
      ;;
      parmetis)
      conf_options="$conf_options -DPARMETIS_ROOT=$ac_optarg"
      ;;
      hdf5)
      conf_options="$conf_options -DHDF5_ROOT=$ac_optarg"
      ;;
      petsc)
      conf_options="$conf_options -DPETSC_ROOT=$ac_optarg"
      ;;
      blas)
      conf_options="$conf_options -DOPENBLAS_ROOT=$ac_optarg"
      ;;
      suitesparse)
      conf_options="$conf_options -DSUITESPARSE_ROOT=$ac_optarg"
      ld_lib_pathopt=$ac_optarg/lib
      ;;
      eigen)
      conf_options="$conf_options -DEIGEN3_ROOT=$ac_optarg"
      ;;
      boost)
      conf_options="$conf_options -DBOOST_ROOT=$ac_optarg -DBoost_NO_BOOST_CMAKE=ON"
      ;;
      action_on_error)
      conf_options="$conf_options -DACTION_ON_ERROR=$ac_optarg"
      ;;
      mpivendor)
      conf_options="$conf_options -DMPI_VENDOR=$ac_optarg"
      ;;
      vcdevel)
      conf_options="$conf_options -DVc_ROOT=$ac_optarg"
      ;;
      blitz)
      conf_options="$conf_options -DBLITZ_ROOT=$ac_optarg"
      ;;
      algoim)
      conf_options="$conf_options -DALGOIM_ROOT=$ac_optarg"
      ;;
      alpaka)
      conf_options="$conf_options -DALPAKA_ROOT=$ac_optarg"
      ;;
      *) ac_unrecognized_opts="$ac_unrecognized_opts$ac_unrecognized_sep--with-$ac_useropt_orig"
	 ac_unrecognized_sep=', ';;
    esac
    eval with_$ac_useropt=\$ac_optarg ;;

  -without-* | --without-*)
    ac_useropt=`expr "x$ac_option" : 'x-*without-\(.*\)'`
    # Reject names that are not valid shell variable names.
    expr "x$ac_useropt" : ".*[^-+._$as_cr_alnum]" >/dev/null &&
      as_fn_error $? "invalid package name: $ac_useropt"
    ac_useropt_orig=$ac_useropt
    ac_useropt=`$as_echo "$ac_useropt" | sed 's/[-+.]/_/g'`
    case $ac_user_opts in
      *"
"with_$ac_useropt"
"*) ;;
      *) ac_unrecognized_opts="$ac_unrecognized_opts$ac_unrecognized_sep--without-$ac_useropt_orig"
	 ac_unrecognized_sep=', ';;
    esac
    eval with_$ac_useropt=no ;;

  --x)
    # Obsolete; use --with-x.
    with_x=yes ;;

  -x-includes | --x-includes | --x-include | --x-includ | --x-inclu \
  | --x-incl | --x-inc | --x-in | --x-i)
    ac_prev=x_includes ;;
  -x-includes=* | --x-includes=* | --x-include=* | --x-includ=* | --x-inclu=* \
  | --x-incl=* | --x-inc=* | --x-in=* | --x-i=*)
    x_includes=$ac_optarg ;;

  -x-libraries | --x-libraries | --x-librarie | --x-librari \
  | --x-librar | --x-libra | --x-libr | --x-lib | --x-li | --x-l)
    ac_prev=x_libraries ;;
  -x-libraries=* | --x-libraries=* | --x-librarie=* | --x-librari=* \
  | --x-librar=* | --x-libra=* | --x-libr=* | --x-lib=* | --x-li=* | --x-l=*)
    x_libraries=$ac_optarg ;;

  -*) as_fn_error $? "unrecognized option: \`$ac_option'
Try \`$0 --help' for more information"
    ;;

  *=*)
    ac_envvar=`expr "x$ac_option" : 'x\([^=]*\)='`
    # Reject names that are not valid shell variable names.
    case $ac_envvar in #(
      '' | [0-9]* | *[!_$as_cr_alnum]* )
      as_fn_error $? "invalid variable name: \`$ac_envvar'" ;;
    esac
    eval $ac_envvar=\$ac_optarg
    export $ac_envvar ;;

  *)
    # FIXME: should be removed in autoconf 3.0.
    $as_echo "$as_me: WARNING: you should use --build, --host, --target" >&2
    expr "x$ac_option" : ".*[^-._$as_cr_alnum]" >/dev/null &&
      $as_echo "$as_me: WARNING: invalid host type: $ac_option" >&2
    : "${build_alias=$ac_option} ${host_alias=$ac_option} ${target_alias=$ac_option}"
    ;;

  esac
done

if [ x"$debug_mode" != x"1" ]; then
	conf_options="$conf_options -DCMAKE_BUILD_TYPE=Release"
fi

cd build

## remove enerything
if [ x"$enable_hip_conf" != x"1" ]; then
	conf_options="$conf_options -DCMAKE_C_COMPILER=mpicc -DCMAKE_CXX_COMPILER=mpic++"
fi

echo "Calling cmake ../. $conf_options"
printf "cmake ../. $conf_options" > cmake_build_options 
rm ../error_code
DYLD_LIBRARY_PATH=$ld_lib_pathopt cmake ../. $conf_options
if [ $? != 0 ]; then
	#ok something went wrong the install script analyze the return code to potentially fix the problem automatically
	# Read the error code and exit with that
	if [ -f ../error_code ]; then
	  ecod=$(cat ../error_code)
	  if [ x"$ecod" == x"0" ]; then
	    exit 1
	  else
	    echo "Analyze error $ecod"
	    exit $ecod
	  fi
	else
	  exit 1
	fi
fi

cd ..

echo "all:
	\$(MAKE) -C build \$@

clean:
	\$(MAKE) -C build \$@

install:
	\$(MAKE) -C build \$@
	script/install_parallel_debugger

pdata:
	\$(MAKE) -C build \$@

numerics:
	\$(MAKE) -C build \$@

.PHONY: all clean install" > Makefile

echo "$0 $@" > config.log

<|MERGE_RESOLUTION|>--- conflicted
+++ resolved
@@ -109,8 +109,6 @@
 enable_se_class1
 enable_se_class2
 enable_se_class3
-with_blitz
-with_algoim
 with_alpaka
 with_action_on_error
 with_boost
@@ -124,11 +122,7 @@
 with_petsc
 with_eigen
 with_vcdevel
-<<<<<<< HEAD
 enable_gpu
-enable_hip
-=======
->>>>>>> 63ae2098
 enable_asan
 enable_garbageinj
 enable_garbageinjv
@@ -254,9 +248,12 @@
     test_performance)
        conf_options="$conf_options -DTEST_PERFORMANCE=ON"
        ;;
-<<<<<<< HEAD
     gpu)
-	conf_options="$conf_options -DCMAKE_CUDA_HOST_COMPILER=$(which mpic++) "
+        if [ x"$CXX" == x"" ]; then
+                conf_options="$conf_options"
+        else
+		conf_options="$conf_options -DCMAKE_CUDA_HOST_COMPILER=$(which $CXX)"
+        fi
         if [ x"$CXXCUDA" == x"" ]; then
                 conf_options="$conf_options"
         else
@@ -264,12 +261,6 @@
         fi
        conf_options="$conf_options -DENABLE_GPU=ON"
        ;;
-    hip)
-       conf_options="$conf_options -DHIP_ENABLE=ON -DENABLE_GPU=ON"
-       enable_hip_conf=1
-       ;;
-=======
->>>>>>> 63ae2098
     asan)
        conf_options="$conf_options -DENABLE_ASAN=ON"
        ;;
@@ -486,18 +477,6 @@
     case $ac_useropt in
       cuda_on_backend)
       conf_options="$conf_options -DCUDA_ON_BACKEND=$ac_optarg"
-      if [ x"$ac_optarg" == x"CUDA" ]; then
-        if [ x"$CXX" == x"" ]; then
-                conf_options="$conf_options"
-        else
-                conf_options="$conf_options -DCMAKE_CUDA_HOST_COMPILER=$(which $CXX)"
-        fi
-        if [ x"$CXXCUDA" == x"" ]; then
-                conf_options="$conf_options"
-        else
-                conf_options="$conf_options -DCMAKE_CUDA_COMPILER=$(which $CXXCUDA)"
-        fi
-      fi
       ;;
       libhilbert)
       conf_options="$conf_options -DLIBHILBERT_ROOT=$ac_optarg"
@@ -535,12 +514,6 @@
       ;;
       vcdevel)
       conf_options="$conf_options -DVc_ROOT=$ac_optarg"
-      ;;
-      blitz)
-      conf_options="$conf_options -DBLITZ_ROOT=$ac_optarg"
-      ;;
-      algoim)
-      conf_options="$conf_options -DALGOIM_ROOT=$ac_optarg"
       ;;
       alpaka)
       conf_options="$conf_options -DALPAKA_ROOT=$ac_optarg"
@@ -616,10 +589,6 @@
 cd build
 
 ## remove enerything
-if [ x"$enable_hip_conf" != x"1" ]; then
-	conf_options="$conf_options -DCMAKE_C_COMPILER=mpicc -DCMAKE_CXX_COMPILER=mpic++"
-fi
-
 echo "Calling cmake ../. $conf_options"
 printf "cmake ../. $conf_options" > cmake_build_options 
 rm ../error_code
